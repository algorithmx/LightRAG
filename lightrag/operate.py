from __future__ import annotations
from functools import partial

import asyncio
import json
import re
import os
from typing import Any, AsyncIterator
from collections import Counter, defaultdict

from .utils import (
    logger,
    clean_str,
    compute_mdhash_id,
    Tokenizer,
    is_float_regex,
    normalize_extracted_info,
    pack_user_ass_to_openai_messages,
    split_string_by_multi_markers,
    truncate_list_by_token_size,
    process_combine_contexts,
    compute_args_hash,
    handle_cache,
    save_to_cache,
    CacheData,
    get_conversation_turns,
    use_llm_func_with_cache,
    update_chunk_cache_list,
    remove_think_tags,
)
from .base import (
    BaseGraphStorage,
    BaseKVStorage,
    BaseVectorStorage,
    TextChunkSchema,
    QueryParam,
)
from .prompt import PROMPTS
from .constants import (
    GRAPH_FIELD_SEP,
    DEFAULT_MAX_ENTITY_TOKENS,
    DEFAULT_MAX_RELATION_TOKENS,
    DEFAULT_MAX_TOTAL_TOKENS,
    DEFAULT_RELATED_CHUNK_NUMBER,
)
from .kg.shared_storage import get_storage_keyed_lock
import time
from dotenv import load_dotenv

# use the .env that is inside the current folder
# allows to use different .env file for each lightrag instance
# the OS environment variables take precedence over the .env file
load_dotenv(dotenv_path=".env", override=False)


def chunking_by_token_size(
    tokenizer: Tokenizer,
    content: str,
    split_by_character: str | None = None,
    split_by_character_only: bool = False,
    overlap_token_size: int = 128,
    max_token_size: int = 1024,
) -> list[dict[str, Any]]:
    tokens = tokenizer.encode(content)
    results: list[dict[str, Any]] = []
    if split_by_character:
        raw_chunks = content.split(split_by_character)
        new_chunks = []
        if split_by_character_only:
            for chunk in raw_chunks:
                _tokens = tokenizer.encode(chunk)
                new_chunks.append((len(_tokens), chunk))
        else:
            for chunk in raw_chunks:
                _tokens = tokenizer.encode(chunk)
                if len(_tokens) > max_token_size:
                    for start in range(
                        0, len(_tokens), max_token_size - overlap_token_size
                    ):
                        chunk_content = tokenizer.decode(
                            _tokens[start : start + max_token_size]
                        )
                        new_chunks.append(
                            (min(max_token_size, len(_tokens) - start), chunk_content)
                        )
                else:
                    new_chunks.append((len(_tokens), chunk))
        for index, (_len, chunk) in enumerate(new_chunks):
            results.append(
                {
                    "tokens": _len,
                    "content": chunk.strip(),
                    "chunk_order_index": index,
                }
            )
    else:
        for index, start in enumerate(
            range(0, len(tokens), max_token_size - overlap_token_size)
        ):
            chunk_content = tokenizer.decode(tokens[start : start + max_token_size])
            results.append(
                {
                    "tokens": min(max_token_size, len(tokens) - start),
                    "content": chunk_content.strip(),
                    "chunk_order_index": index,
                }
            )
    return results


async def _handle_entity_relation_summary(
    entity_or_relation_name: str,
    description: str,
    global_config: dict,
    llm_response_cache: BaseKVStorage | None = None,
) -> str:
    """Handle entity relation summary
    For each entity or relation, input is the combined description of already existing description and new description.
    If too long, use LLM to summarize.
    """
    use_llm_func: callable = global_config["llm_model_func"]
    # Apply higher priority (8) to entity/relation summary tasks
    use_llm_func = partial(use_llm_func, _priority=8)

    tokenizer: Tokenizer = global_config["tokenizer"]
    llm_max_tokens = global_config["llm_model_max_token_size"]

    language = global_config["addon_params"].get(
        "language", PROMPTS["DEFAULT_LANGUAGE"]
    )

    tokens = tokenizer.encode(description)

    ### summarize is not determined here anymore (It's determined by num_fragment now)
    # if len(tokens) < summary_max_tokens:  # No need for summary
    #     return description

    prompt_template = PROMPTS["summarize_entity_descriptions"]
    use_description = tokenizer.decode(tokens[:llm_max_tokens])
    context_base = dict(
        entity_name=entity_or_relation_name,
        description_list=use_description.split(GRAPH_FIELD_SEP),
        language=language,
    )
    use_prompt = prompt_template.format(**context_base)
    logger.debug(f"Trigger summary: {entity_or_relation_name}")

    # Use LLM function with cache (higher priority for summary generation)
    summary = await use_llm_func_with_cache(
        use_prompt,
        use_llm_func,
        llm_response_cache=llm_response_cache,
        # max_tokens=summary_max_tokens,
        cache_type="extract",
    )
    return summary


async def _handle_single_entity_extraction(
    record_attributes: list[str],
    chunk_key: str,
    file_path: str = "unknown_source",
):
    if len(record_attributes) < 4 or '"entity"' not in record_attributes[0]:
        return None

    # Clean and validate entity name
    entity_name = clean_str(record_attributes[1]).strip()
    if not entity_name:
        logger.warning(
            f"Entity extraction error: empty entity name in: {record_attributes}"
        )
        return None

    # Normalize entity name
    entity_name = normalize_extracted_info(entity_name, is_entity=True)

    # Check if entity name became empty after normalization
    if not entity_name or not entity_name.strip():
        logger.warning(
            f"Entity extraction error: entity name became empty after normalization. Original: '{record_attributes[1]}'"
        )
        return None

    # Clean and validate entity type
    entity_type = clean_str(record_attributes[2]).strip('"')
    if not entity_type.strip() or entity_type.startswith('("'):
        logger.warning(
            f"Entity extraction error: invalid entity type in: {record_attributes}"
        )
        return None

    # Clean and validate description
    entity_description = clean_str(record_attributes[3])
    entity_description = normalize_extracted_info(entity_description)

    if not entity_description.strip():
        logger.warning(
            f"Entity extraction error: empty description for entity '{entity_name}' of type '{entity_type}'"
        )
        return None

    return dict(
        entity_name=entity_name,
        entity_type=entity_type,
        description=entity_description,
        source_id=chunk_key,
        file_path=file_path,
    )


async def _handle_single_relationship_extraction(
    record_attributes: list[str],
    chunk_key: str,
    file_path: str = "unknown_source",
):
    if len(record_attributes) < 5 or '"relationship"' not in record_attributes[0]:
        return None
    # add this record as edge
    source = clean_str(record_attributes[1])
    target = clean_str(record_attributes[2])

    # Normalize source and target entity names
    source = normalize_extracted_info(source, is_entity=True)
    target = normalize_extracted_info(target, is_entity=True)

    # Check if source or target became empty after normalization
    if not source or not source.strip():
        logger.warning(
            f"Relationship extraction error: source entity became empty after normalization. Original: '{record_attributes[1]}'"
        )
        return None

    if not target or not target.strip():
        logger.warning(
            f"Relationship extraction error: target entity became empty after normalization. Original: '{record_attributes[2]}'"
        )
        return None

    if source == target:
        logger.debug(
            f"Relationship source and target are the same in: {record_attributes}"
        )
        return None

    edge_description = clean_str(record_attributes[3])
    edge_description = normalize_extracted_info(edge_description)

    edge_keywords = normalize_extracted_info(
        clean_str(record_attributes[4]), is_entity=True
    )
    edge_keywords = edge_keywords.replace("，", ",")

    edge_source_id = chunk_key
    weight = (
        float(record_attributes[-1].strip('"').strip("'"))
        if is_float_regex(record_attributes[-1].strip('"').strip("'"))
        else 1.0
    )
    return dict(
        src_id=source,
        tgt_id=target,
        weight=weight,
        description=edge_description,
        keywords=edge_keywords,
        source_id=edge_source_id,
        file_path=file_path,
    )


async def _rebuild_knowledge_from_chunks(
    entities_to_rebuild: dict[str, set[str]],
    relationships_to_rebuild: dict[tuple[str, str], set[str]],
    knowledge_graph_inst: BaseGraphStorage,
    entities_vdb: BaseVectorStorage,
    relationships_vdb: BaseVectorStorage,
    text_chunks_storage: BaseKVStorage,
    llm_response_cache: BaseKVStorage,
    global_config: dict[str, str],
    pipeline_status: dict | None = None,
    pipeline_status_lock=None,
) -> None:
    """Rebuild entity and relationship descriptions from cached extraction results with parallel processing

    This method uses cached LLM extraction results instead of calling LLM again,
    following the same approach as the insert process. Now with parallel processing
    controlled by llm_model_max_async and using get_storage_keyed_lock for data consistency.

    Args:
        entities_to_rebuild: Dict mapping entity_name -> set of remaining chunk_ids
        relationships_to_rebuild: Dict mapping (src, tgt) -> set of remaining chunk_ids
        knowledge_graph_inst: Knowledge graph storage
        entities_vdb: Entity vector database
        relationships_vdb: Relationship vector database
        text_chunks_storage: Text chunks storage
        llm_response_cache: LLM response cache
        global_config: Global configuration containing llm_model_max_async
        pipeline_status: Pipeline status dictionary
        pipeline_status_lock: Lock for pipeline status
    """
    if not entities_to_rebuild and not relationships_to_rebuild:
        return

    # Get all referenced chunk IDs
    all_referenced_chunk_ids = set()
    for chunk_ids in entities_to_rebuild.values():
        all_referenced_chunk_ids.update(chunk_ids)
    for chunk_ids in relationships_to_rebuild.values():
        all_referenced_chunk_ids.update(chunk_ids)

    status_message = f"Rebuilding knowledge from {len(all_referenced_chunk_ids)} cached chunk extractions (parallel processing)"
    logger.info(status_message)
    if pipeline_status is not None and pipeline_status_lock is not None:
        async with pipeline_status_lock:
            pipeline_status["latest_message"] = status_message
            pipeline_status["history_messages"].append(status_message)

    # Get cached extraction results for these chunks using storage
    #    cached_results： chunk_id -> [list of extraction result from LLM cache sorted by created_at]
    cached_results = await _get_cached_extraction_results(
        llm_response_cache,
        all_referenced_chunk_ids,
        text_chunks_storage=text_chunks_storage,
    )

    if not cached_results:
        status_message = "No cached extraction results found, cannot rebuild"
        logger.warning(status_message)
        if pipeline_status is not None and pipeline_status_lock is not None:
            async with pipeline_status_lock:
                pipeline_status["latest_message"] = status_message
                pipeline_status["history_messages"].append(status_message)
        return

    # Process cached results to get entities and relationships for each chunk
    chunk_entities = {}  # chunk_id -> {entity_name: [entity_data]}
    chunk_relationships = {}  # chunk_id -> {(src, tgt): [relationship_data]}

    for chunk_id, extraction_results in cached_results.items():
        try:
            # Handle multiple extraction results per chunk
            chunk_entities[chunk_id] = defaultdict(list)
            chunk_relationships[chunk_id] = defaultdict(list)

            # process multiple LLM extraction results for a single chunk_id
            for extraction_result in extraction_results:
                entities, relationships = await _parse_extraction_result(
                    text_chunks_storage=text_chunks_storage,
                    extraction_result=extraction_result,
                    chunk_id=chunk_id,
                )

                # Merge entities and relationships from this extraction result
                # Only keep the first occurrence of each entity_name in the same chunk_id
                for entity_name, entity_list in entities.items():
                    if (
                        entity_name not in chunk_entities[chunk_id]
                        or len(chunk_entities[chunk_id][entity_name]) == 0
                    ):
                        chunk_entities[chunk_id][entity_name].extend(entity_list)

                # Only keep the first occurrence of each rel_key in the same chunk_id
                for rel_key, rel_list in relationships.items():
                    if (
                        rel_key not in chunk_relationships[chunk_id]
                        or len(chunk_relationships[chunk_id][rel_key]) == 0
                    ):
                        chunk_relationships[chunk_id][rel_key].extend(rel_list)

        except Exception as e:
            status_message = (
                f"Failed to parse cached extraction result for chunk {chunk_id}: {e}"
            )
            logger.info(status_message)  # Per requirement, change to info
            if pipeline_status is not None and pipeline_status_lock is not None:
                async with pipeline_status_lock:
                    pipeline_status["latest_message"] = status_message
                    pipeline_status["history_messages"].append(status_message)
            continue

    # Get max async tasks limit from global_config for semaphore control
    graph_max_async = global_config.get("llm_model_max_async", 4) * 2
    semaphore = asyncio.Semaphore(graph_max_async)

    # Counters for tracking progress
    rebuilt_entities_count = 0
    rebuilt_relationships_count = 0
    failed_entities_count = 0
    failed_relationships_count = 0

    async def _locked_rebuild_entity(entity_name, chunk_ids):
        nonlocal rebuilt_entities_count, failed_entities_count
        async with semaphore:
            workspace = global_config.get("workspace", "")
            namespace = f"{workspace}:GraphDB" if workspace else "GraphDB"
            async with get_storage_keyed_lock(
                [entity_name], namespace=namespace, enable_logging=False
            ):
                try:
                    await _rebuild_single_entity(
                        knowledge_graph_inst=knowledge_graph_inst,
                        entities_vdb=entities_vdb,
                        entity_name=entity_name,
                        chunk_ids=chunk_ids,
                        chunk_entities=chunk_entities,
                        llm_response_cache=llm_response_cache,
                        global_config=global_config,
                    )
                    rebuilt_entities_count += 1
                    status_message = (
                        f"Rebuilt entity: {entity_name} from {len(chunk_ids)} chunks"
                    )
                    logger.info(status_message)
                    if pipeline_status is not None and pipeline_status_lock is not None:
                        async with pipeline_status_lock:
                            pipeline_status["latest_message"] = status_message
                            pipeline_status["history_messages"].append(status_message)
                except Exception as e:
                    failed_entities_count += 1
                    status_message = f"Failed to rebuild entity {entity_name}: {e}"
                    logger.info(status_message)  # Per requirement, change to info
                    if pipeline_status is not None and pipeline_status_lock is not None:
                        async with pipeline_status_lock:
                            pipeline_status["latest_message"] = status_message
                            pipeline_status["history_messages"].append(status_message)

    async def _locked_rebuild_relationship(src, tgt, chunk_ids):
        nonlocal rebuilt_relationships_count, failed_relationships_count
        async with semaphore:
            workspace = global_config.get("workspace", "")
            namespace = f"{workspace}:GraphDB" if workspace else "GraphDB"
            async with get_storage_keyed_lock(
                f"{src}-{tgt}", namespace=namespace, enable_logging=False
            ):
                try:
                    await _rebuild_single_relationship(
                        knowledge_graph_inst=knowledge_graph_inst,
                        relationships_vdb=relationships_vdb,
                        src=src,
                        tgt=tgt,
                        chunk_ids=chunk_ids,
                        chunk_relationships=chunk_relationships,
                        llm_response_cache=llm_response_cache,
                        global_config=global_config,
                    )
                    rebuilt_relationships_count += 1
                    status_message = f"Rebuilt relationship: {src}->{tgt} from {len(chunk_ids)} chunks"
                    logger.info(status_message)
                    if pipeline_status is not None and pipeline_status_lock is not None:
                        async with pipeline_status_lock:
                            pipeline_status["latest_message"] = status_message
                            pipeline_status["history_messages"].append(status_message)
                except Exception as e:
                    failed_relationships_count += 1
                    status_message = f"Failed to rebuild relationship {src}->{tgt}: {e}"
                    logger.info(status_message)  # Per requirement, change to info
                    if pipeline_status is not None and pipeline_status_lock is not None:
                        async with pipeline_status_lock:
                            pipeline_status["latest_message"] = status_message
                            pipeline_status["history_messages"].append(status_message)

    # Create tasks for parallel processing
    tasks = []

    # Add entity rebuilding tasks
    for entity_name, chunk_ids in entities_to_rebuild.items():
        task = asyncio.create_task(_locked_rebuild_entity(entity_name, chunk_ids))
        tasks.append(task)

    # Add relationship rebuilding tasks
    for (src, tgt), chunk_ids in relationships_to_rebuild.items():
        task = asyncio.create_task(_locked_rebuild_relationship(src, tgt, chunk_ids))
        tasks.append(task)

    # Log parallel processing start
    status_message = f"Starting parallel rebuild of {len(entities_to_rebuild)} entities and {len(relationships_to_rebuild)} relationships (async: {graph_max_async})"
    logger.info(status_message)
    if pipeline_status is not None and pipeline_status_lock is not None:
        async with pipeline_status_lock:
            pipeline_status["latest_message"] = status_message
            pipeline_status["history_messages"].append(status_message)

    # Execute all tasks in parallel with semaphore control
    await asyncio.gather(*tasks)

    # Final status report
    status_message = f"KG rebuild completed: {rebuilt_entities_count} entities and {rebuilt_relationships_count} relationships rebuilt successfully."
    if failed_entities_count > 0 or failed_relationships_count > 0:
        status_message += f" Failed: {failed_entities_count} entities, {failed_relationships_count} relationships."

    logger.info(status_message)
    if pipeline_status is not None and pipeline_status_lock is not None:
        async with pipeline_status_lock:
            pipeline_status["latest_message"] = status_message
            pipeline_status["history_messages"].append(status_message)


async def _get_cached_extraction_results(
    llm_response_cache: BaseKVStorage,
    chunk_ids: set[str],
    text_chunks_storage: BaseKVStorage,
) -> dict[str, list[str]]:
    """Get cached extraction results for specific chunk IDs

    Args:
        llm_response_cache: LLM response cache storage
        chunk_ids: Set of chunk IDs to get cached results for
        text_chunks_data: Pre-loaded chunk data (optional, for performance)
        text_chunks_storage: Text chunks storage (fallback if text_chunks_data is None)

    Returns:
        Dict mapping chunk_id -> list of extraction_result_text
    """
    cached_results = {}

    # Collect all LLM cache IDs from chunks
    all_cache_ids = set()

    # Read from storage
    chunk_data_list = await text_chunks_storage.get_by_ids(list(chunk_ids))
    for chunk_id, chunk_data in zip(chunk_ids, chunk_data_list):
        if chunk_data and isinstance(chunk_data, dict):
            llm_cache_list = chunk_data.get("llm_cache_list", [])
            if llm_cache_list:
                all_cache_ids.update(llm_cache_list)
        else:
            logger.warning(
                f"Chunk {chunk_id} data is invalid or None: {type(chunk_data)}"
            )

    if not all_cache_ids:
        logger.warning(f"No LLM cache IDs found for {len(chunk_ids)} chunk IDs")
        return cached_results

    # Batch get LLM cache entries
    cache_data_list = await llm_response_cache.get_by_ids(list(all_cache_ids))

    # Process cache entries and group by chunk_id
    valid_entries = 0
    for cache_id, cache_entry in zip(all_cache_ids, cache_data_list):
        if (
            cache_entry is not None
            and isinstance(cache_entry, dict)
            and cache_entry.get("cache_type") == "extract"
            and cache_entry.get("chunk_id") in chunk_ids
        ):
            chunk_id = cache_entry["chunk_id"]
            extraction_result = cache_entry["return"]
            create_time = cache_entry.get(
                "create_time", 0
            )  # Get creation time, default to 0
            valid_entries += 1

            # Support multiple LLM caches per chunk
            if chunk_id not in cached_results:
                cached_results[chunk_id] = []
            # Store tuple with extraction result and creation time for sorting
            cached_results[chunk_id].append((extraction_result, create_time))

    # Sort extraction results by create_time for each chunk
    for chunk_id in cached_results:
        # Sort by create_time (x[1]), then extract only extraction_result (x[0])
        cached_results[chunk_id].sort(key=lambda x: x[1])
        cached_results[chunk_id] = [item[0] for item in cached_results[chunk_id]]

    logger.info(
        f"Found {valid_entries} valid cache entries, {len(cached_results)} chunks with results"
    )
    return cached_results


async def _parse_extraction_result(
    text_chunks_storage: BaseKVStorage, extraction_result: str, chunk_id: str
) -> tuple[dict, dict]:
    """Parse cached extraction result using the same logic as extract_entities

    Args:
        text_chunks_storage: Text chunks storage to get chunk data
        extraction_result: The cached LLM extraction result
        chunk_id: The chunk ID for source tracking

    Returns:
        Tuple of (entities_dict, relationships_dict)
    """

    # Get chunk data for file_path from storage
    chunk_data = await text_chunks_storage.get_by_id(chunk_id)
    file_path = (
        chunk_data.get("file_path", "unknown_source")
        if chunk_data
        else "unknown_source"
    )
    context_base = dict(
        tuple_delimiter=PROMPTS["DEFAULT_TUPLE_DELIMITER"],
        record_delimiter=PROMPTS["DEFAULT_RECORD_DELIMITER"],
        completion_delimiter=PROMPTS["DEFAULT_COMPLETION_DELIMITER"],
    )
    maybe_nodes = defaultdict(list)
    maybe_edges = defaultdict(list)

    # Parse the extraction result using the same logic as in extract_entities
    records = split_string_by_multi_markers(
        extraction_result,
        [context_base["record_delimiter"], context_base["completion_delimiter"]],
    )
    for record in records:
        record = re.search(r"\((.*)\)", record)
        if record is None:
            continue
        record = record.group(1)
        record_attributes = split_string_by_multi_markers(
            record, [context_base["tuple_delimiter"]]
        )

        # Try to parse as entity
        entity_data = await _handle_single_entity_extraction(
            record_attributes, chunk_id, file_path
        )
        if entity_data is not None:
            maybe_nodes[entity_data["entity_name"]].append(entity_data)
            continue

        # Try to parse as relationship
        relationship_data = await _handle_single_relationship_extraction(
            record_attributes, chunk_id, file_path
        )
        if relationship_data is not None:
            maybe_edges[
                (relationship_data["src_id"], relationship_data["tgt_id"])
            ].append(relationship_data)

    return dict(maybe_nodes), dict(maybe_edges)


async def _rebuild_single_entity(
    knowledge_graph_inst: BaseGraphStorage,
    entities_vdb: BaseVectorStorage,
    entity_name: str,
    chunk_ids: set[str],
    chunk_entities: dict,
    llm_response_cache: BaseKVStorage,
    global_config: dict[str, str],
) -> None:
    """Rebuild a single entity from cached extraction results"""

    # Get current entity data
    current_entity = await knowledge_graph_inst.get_node(entity_name)
    if not current_entity:
        return

    # Helper function to update entity in both graph and vector storage
    async def _update_entity_storage(
        final_description: str, entity_type: str, file_paths: set[str]
    ):
        # Update entity in graph storage
        updated_entity_data = {
            **current_entity,
            "description": final_description,
            "entity_type": entity_type,
            "source_id": GRAPH_FIELD_SEP.join(chunk_ids),
            "file_path": GRAPH_FIELD_SEP.join(file_paths)
            if file_paths
            else current_entity.get("file_path", "unknown_source"),
        }
        await knowledge_graph_inst.upsert_node(entity_name, updated_entity_data)

        # Update entity in vector database
        entity_vdb_id = compute_mdhash_id(entity_name, prefix="ent-")

        # Delete old vector record first
        try:
            await entities_vdb.delete([entity_vdb_id])
        except Exception as e:
            logger.debug(
                f"Could not delete old entity vector record {entity_vdb_id}: {e}"
            )

        # Insert new vector record
        entity_content = f"{entity_name}\n{final_description}"
        await entities_vdb.upsert(
            {
                entity_vdb_id: {
                    "content": entity_content,
                    "entity_name": entity_name,
                    "source_id": updated_entity_data["source_id"],
                    "description": final_description,
                    "entity_type": entity_type,
                    "file_path": updated_entity_data["file_path"],
                }
            }
        )

    # Helper function to generate final description with optional LLM summary
    async def _generate_final_description(combined_description: str) -> str:
        force_llm_summary_on_merge = global_config["force_llm_summary_on_merge"]
        num_fragment = combined_description.count(GRAPH_FIELD_SEP) + 1

        if num_fragment >= force_llm_summary_on_merge:
            return await _handle_entity_relation_summary(
                entity_name,
                combined_description,
                global_config,
                llm_response_cache=llm_response_cache,
            )
        else:
            return combined_description

    # Collect all entity data from relevant chunks
    all_entity_data = []
    for chunk_id in chunk_ids:
        if chunk_id in chunk_entities and entity_name in chunk_entities[chunk_id]:
            all_entity_data.extend(chunk_entities[chunk_id][entity_name])

    if not all_entity_data:
        logger.warning(
            f"No cached entity data found for {entity_name}, trying to rebuild from relationships"
        )

        # Get all edges connected to this entity
        edges = await knowledge_graph_inst.get_node_edges(entity_name)
        if not edges:
            logger.warning(f"No relationships found for entity {entity_name}")
            return

        # Collect relationship data to extract entity information
        relationship_descriptions = []
        file_paths = set()

        # Get edge data for all connected relationships
        for src_id, tgt_id in edges:
            edge_data = await knowledge_graph_inst.get_edge(src_id, tgt_id)
            if edge_data:
                if edge_data.get("description"):
                    relationship_descriptions.append(edge_data["description"])

                if edge_data.get("file_path"):
                    edge_file_paths = edge_data["file_path"].split(GRAPH_FIELD_SEP)
                    file_paths.update(edge_file_paths)

        # Generate description from relationships or fallback to current
        if relationship_descriptions:
            combined_description = GRAPH_FIELD_SEP.join(relationship_descriptions)
            final_description = await _generate_final_description(combined_description)
        else:
            final_description = current_entity.get("description", "")

        entity_type = current_entity.get("entity_type", "UNKNOWN")
        await _update_entity_storage(final_description, entity_type, file_paths)
        return

    # Process cached entity data
    descriptions = []
    entity_types = []
    file_paths = set()

    for entity_data in all_entity_data:
        if entity_data.get("description"):
            descriptions.append(entity_data["description"])
        if entity_data.get("entity_type"):
            entity_types.append(entity_data["entity_type"])
        if entity_data.get("file_path"):
            file_paths.add(entity_data["file_path"])

    # Combine all descriptions
    combined_description = (
        GRAPH_FIELD_SEP.join(descriptions)
        if descriptions
        else current_entity.get("description", "")
    )

    # Get most common entity type
    entity_type = (
        max(set(entity_types), key=entity_types.count)
        if entity_types
        else current_entity.get("entity_type", "UNKNOWN")
    )

    # Generate final description and update storage
    final_description = await _generate_final_description(combined_description)
    await _update_entity_storage(final_description, entity_type, file_paths)


async def _rebuild_single_relationship(
    knowledge_graph_inst: BaseGraphStorage,
    relationships_vdb: BaseVectorStorage,
    src: str,
    tgt: str,
    chunk_ids: set[str],
    chunk_relationships: dict,
    llm_response_cache: BaseKVStorage,
    global_config: dict[str, str],
) -> None:
    """Rebuild a single relationship from cached extraction results

    Note: This function assumes the caller has already acquired the appropriate
    keyed lock for the relationship pair to ensure thread safety.
    """

    # Get current relationship data
    current_relationship = await knowledge_graph_inst.get_edge(src, tgt)
    if not current_relationship:
        return

    # Collect all relationship data from relevant chunks
    all_relationship_data = []
    for chunk_id in chunk_ids:
        if chunk_id in chunk_relationships:
            # Check both (src, tgt) and (tgt, src) since relationships can be bidirectional
            for edge_key in [(src, tgt), (tgt, src)]:
                if edge_key in chunk_relationships[chunk_id]:
                    all_relationship_data.extend(
                        chunk_relationships[chunk_id][edge_key]
                    )

    if not all_relationship_data:
        logger.warning(f"No cached relationship data found for {src}-{tgt}")
        return

    # Merge descriptions and keywords
    descriptions = []
    keywords = []
    weights = []
    file_paths = set()

    for rel_data in all_relationship_data:
        if rel_data.get("description"):
            descriptions.append(rel_data["description"])
        if rel_data.get("keywords"):
            keywords.append(rel_data["keywords"])
        if rel_data.get("weight"):
            weights.append(rel_data["weight"])
        if rel_data.get("file_path"):
            file_paths.add(rel_data["file_path"])

    # Combine descriptions and keywords
    combined_description = (
        GRAPH_FIELD_SEP.join(descriptions)
        if descriptions
        else current_relationship.get("description", "")
    )
    combined_keywords = (
        ", ".join(set(keywords))
        if keywords
        else current_relationship.get("keywords", "")
    )
    # weight = (
    #     sum(weights) / len(weights)
    #     if weights
    #     else current_relationship.get("weight", 1.0)
    # )
    weight = sum(weights) if weights else current_relationship.get("weight", 1.0)

    # Use summary if description has too many fragments
    force_llm_summary_on_merge = global_config["force_llm_summary_on_merge"]
    num_fragment = combined_description.count(GRAPH_FIELD_SEP) + 1

    if num_fragment >= force_llm_summary_on_merge:
        final_description = await _handle_entity_relation_summary(
            f"{src}-{tgt}",
            combined_description,
            global_config,
            llm_response_cache=llm_response_cache,
        )
    else:
        final_description = combined_description

    # Update relationship in graph storage
    updated_relationship_data = {
        **current_relationship,
        "description": final_description,
        "keywords": combined_keywords,
        "weight": weight,
        "source_id": GRAPH_FIELD_SEP.join(chunk_ids),
        "file_path": GRAPH_FIELD_SEP.join(file_paths)
        if file_paths
        else current_relationship.get("file_path", "unknown_source"),
    }
    await knowledge_graph_inst.upsert_edge(src, tgt, updated_relationship_data)

    # Update relationship in vector database
    rel_vdb_id = compute_mdhash_id(src + tgt, prefix="rel-")
    rel_vdb_id_reverse = compute_mdhash_id(tgt + src, prefix="rel-")

    # Delete old vector records first (both directions to be safe)
    try:
        await relationships_vdb.delete([rel_vdb_id, rel_vdb_id_reverse])
    except Exception as e:
        logger.debug(
            f"Could not delete old relationship vector records {rel_vdb_id}, {rel_vdb_id_reverse}: {e}"
        )

    # Insert new vector record
    rel_content = f"{combined_keywords}\t{src}\n{tgt}\n{final_description}"
    await relationships_vdb.upsert(
        {
            rel_vdb_id: {
                "src_id": src,
                "tgt_id": tgt,
                "source_id": updated_relationship_data["source_id"],
                "content": rel_content,
                "keywords": combined_keywords,
                "description": final_description,
                "weight": weight,
                "file_path": updated_relationship_data["file_path"],
            }
        }
    )


async def _merge_nodes_then_upsert(
    entity_name: str,
    nodes_data: list[dict],
    knowledge_graph_inst: BaseGraphStorage,
    global_config: dict,
    pipeline_status: dict = None,
    pipeline_status_lock=None,
    llm_response_cache: BaseKVStorage | None = None,
):
    """Get existing nodes from knowledge graph use name,if exists, merge data, else create, then upsert."""
    already_entity_types = []
    already_source_ids = []
    already_description = []
    already_file_paths = []

    already_node = await knowledge_graph_inst.get_node(entity_name)
    if already_node:
        already_entity_types.append(already_node["entity_type"])
        already_source_ids.extend(
            split_string_by_multi_markers(already_node["source_id"], [GRAPH_FIELD_SEP])
        )
        already_file_paths.extend(
            split_string_by_multi_markers(already_node["file_path"], [GRAPH_FIELD_SEP])
        )
        already_description.append(already_node["description"])

    entity_type = sorted(
        Counter(
            [dp["entity_type"] for dp in nodes_data] + already_entity_types
        ).items(),
        key=lambda x: x[1],
        reverse=True,
    )[0][0]
    description = GRAPH_FIELD_SEP.join(
        sorted(set([dp["description"] for dp in nodes_data] + already_description))
    )
    source_id = GRAPH_FIELD_SEP.join(
        set([dp["source_id"] for dp in nodes_data] + already_source_ids)
    )
    file_path = GRAPH_FIELD_SEP.join(
        set([dp["file_path"] for dp in nodes_data] + already_file_paths)
    )

    force_llm_summary_on_merge = global_config["force_llm_summary_on_merge"]

    num_fragment = description.count(GRAPH_FIELD_SEP) + 1
    num_new_fragment = len(set([dp["description"] for dp in nodes_data]))

    if num_fragment > 1:
        if num_fragment >= force_llm_summary_on_merge:
            status_message = f"LLM merge N: {entity_name} | {num_new_fragment}+{num_fragment-num_new_fragment}"
            logger.info(status_message)
            if pipeline_status is not None and pipeline_status_lock is not None:
                async with pipeline_status_lock:
                    pipeline_status["latest_message"] = status_message
                    pipeline_status["history_messages"].append(status_message)
            description = await _handle_entity_relation_summary(
                entity_name,
                description,
                global_config,
                llm_response_cache,
            )
        else:
            status_message = f"Merge N: {entity_name} | {num_new_fragment}+{num_fragment-num_new_fragment}"
            logger.info(status_message)
            if pipeline_status is not None and pipeline_status_lock is not None:
                async with pipeline_status_lock:
                    pipeline_status["latest_message"] = status_message
                    pipeline_status["history_messages"].append(status_message)

    node_data = dict(
        entity_id=entity_name,
        entity_type=entity_type,
        description=description,
        source_id=source_id,
        file_path=file_path,
        created_at=int(time.time()),
    )
    await knowledge_graph_inst.upsert_node(
        entity_name,
        node_data=node_data,
    )
    node_data["entity_name"] = entity_name
    return node_data


async def _merge_edges_then_upsert(
    src_id: str,
    tgt_id: str,
    edges_data: list[dict],
    knowledge_graph_inst: BaseGraphStorage,
    global_config: dict,
    pipeline_status: dict = None,
    pipeline_status_lock=None,
    llm_response_cache: BaseKVStorage | None = None,
):
    if src_id == tgt_id:
        return None

    already_weights = []
    already_source_ids = []
    already_description = []
    already_keywords = []
    already_file_paths = []

    if await knowledge_graph_inst.has_edge(src_id, tgt_id):
        already_edge = await knowledge_graph_inst.get_edge(src_id, tgt_id)
        # Handle the case where get_edge returns None or missing fields
        if already_edge:
            # Get weight with default 1.0 if missing
            already_weights.append(already_edge.get("weight", 1.0))

            # Get source_id with empty string default if missing or None
            if already_edge.get("source_id") is not None:
                already_source_ids.extend(
                    split_string_by_multi_markers(
                        already_edge["source_id"], [GRAPH_FIELD_SEP]
                    )
                )

            # Get file_path with empty string default if missing or None
            if already_edge.get("file_path") is not None:
                already_file_paths.extend(
                    split_string_by_multi_markers(
                        already_edge["file_path"], [GRAPH_FIELD_SEP]
                    )
                )

            # Get description with empty string default if missing or None
            if already_edge.get("description") is not None:
                already_description.append(already_edge["description"])

            # Get keywords with empty string default if missing or None
            if already_edge.get("keywords") is not None:
                already_keywords.extend(
                    split_string_by_multi_markers(
                        already_edge["keywords"], [GRAPH_FIELD_SEP]
                    )
                )

    # Process edges_data with None checks
    weight = sum([dp["weight"] for dp in edges_data] + already_weights)
    description = GRAPH_FIELD_SEP.join(
        sorted(
            set(
                [dp["description"] for dp in edges_data if dp.get("description")]
                + already_description
            )
        )
    )

    # Split all existing and new keywords into individual terms, then combine and deduplicate
    all_keywords = set()
    # Process already_keywords (which are comma-separated)
    for keyword_str in already_keywords:
        if keyword_str:  # Skip empty strings
            all_keywords.update(k.strip() for k in keyword_str.split(",") if k.strip())
    # Process new keywords from edges_data
    for edge in edges_data:
        if edge.get("keywords"):
            all_keywords.update(
                k.strip() for k in edge["keywords"].split(",") if k.strip()
            )
    # Join all unique keywords with commas
    keywords = ",".join(sorted(all_keywords))

    source_id = GRAPH_FIELD_SEP.join(
        set(
            [dp["source_id"] for dp in edges_data if dp.get("source_id")]
            + already_source_ids
        )
    )
    file_path = GRAPH_FIELD_SEP.join(
        set(
            [dp["file_path"] for dp in edges_data if dp.get("file_path")]
            + already_file_paths
        )
    )

    for need_insert_id in [src_id, tgt_id]:
        workspace = global_config.get("workspace", "")
        namespace = f"{workspace}:GraphDB" if workspace else "GraphDB"
        async with get_storage_keyed_lock(
            [need_insert_id], namespace=namespace, enable_logging=False
        ):
            if not (await knowledge_graph_inst.has_node(need_insert_id)):
                await knowledge_graph_inst.upsert_node(
                    need_insert_id,
                    node_data={
                        "entity_id": need_insert_id,
                        "source_id": source_id,
                        "description": description,
                        "entity_type": "UNKNOWN",
                        "file_path": file_path,
                        "created_at": int(time.time()),
                    },
                )

    force_llm_summary_on_merge = global_config["force_llm_summary_on_merge"]

    num_fragment = description.count(GRAPH_FIELD_SEP) + 1
    num_new_fragment = len(
        set([dp["description"] for dp in edges_data if dp.get("description")])
    )

    if num_fragment > 1:
        if num_fragment >= force_llm_summary_on_merge:
            status_message = f"LLM merge E: {src_id} - {tgt_id} | {num_new_fragment}+{num_fragment-num_new_fragment}"
            logger.info(status_message)
            if pipeline_status is not None and pipeline_status_lock is not None:
                async with pipeline_status_lock:
                    pipeline_status["latest_message"] = status_message
                    pipeline_status["history_messages"].append(status_message)
            description = await _handle_entity_relation_summary(
                f"({src_id}, {tgt_id})",
                description,
                global_config,
                llm_response_cache,
            )
        else:
            status_message = f"Merge E: {src_id} - {tgt_id} | {num_new_fragment}+{num_fragment-num_new_fragment}"
            logger.info(status_message)
            if pipeline_status is not None and pipeline_status_lock is not None:
                async with pipeline_status_lock:
                    pipeline_status["latest_message"] = status_message
                    pipeline_status["history_messages"].append(status_message)

    await knowledge_graph_inst.upsert_edge(
        src_id,
        tgt_id,
        edge_data=dict(
            weight=weight,
            description=description,
            keywords=keywords,
            source_id=source_id,
            file_path=file_path,
            created_at=int(time.time()),
        ),
    )

    edge_data = dict(
        src_id=src_id,
        tgt_id=tgt_id,
        description=description,
        keywords=keywords,
        source_id=source_id,
        file_path=file_path,
        created_at=int(time.time()),
    )

    return edge_data


async def merge_nodes_and_edges(
    chunk_results: list,
    knowledge_graph_inst: BaseGraphStorage,
    entity_vdb: BaseVectorStorage,
    relationships_vdb: BaseVectorStorage,
    global_config: dict[str, str],
    pipeline_status: dict = None,
    pipeline_status_lock=None,
    llm_response_cache: BaseKVStorage | None = None,
    current_file_number: int = 0,
    total_files: int = 0,
    file_path: str = "unknown_source",
) -> None:
    """Merge nodes and edges from extraction results

    Args:
        chunk_results: List of tuples (maybe_nodes, maybe_edges) containing extracted entities and relationships
        knowledge_graph_inst: Knowledge graph storage
        entity_vdb: Entity vector database
        relationships_vdb: Relationship vector database
        global_config: Global configuration
        pipeline_status: Pipeline status dictionary
        pipeline_status_lock: Lock for pipeline status
        llm_response_cache: LLM response cache
    """

    # Collect all nodes and edges from all chunks
    all_nodes = defaultdict(list)
    all_edges = defaultdict(list)

    for maybe_nodes, maybe_edges in chunk_results:
        # Collect nodes
        for entity_name, entities in maybe_nodes.items():
            all_nodes[entity_name].extend(entities)

        # Collect edges with sorted keys for undirected graph
        for edge_key, edges in maybe_edges.items():
            sorted_edge_key = tuple(sorted(edge_key))
            all_edges[sorted_edge_key].extend(edges)

    # Centralized processing of all nodes and edges
    total_entities_count = len(all_nodes)
    total_relations_count = len(all_edges)

    # Merge nodes and edges
    log_message = f"Merging stage {current_file_number}/{total_files}: {file_path}"
    logger.info(log_message)
    async with pipeline_status_lock:
        pipeline_status["latest_message"] = log_message
        pipeline_status["history_messages"].append(log_message)

    # Get max async tasks limit from global_config for semaphore control
    graph_max_async = global_config.get("llm_model_max_async", 4) * 2
    semaphore = asyncio.Semaphore(graph_max_async)

    # Process and update all entities and relationships in parallel
    log_message = f"Processing: {total_entities_count} entities and {total_relations_count} relations (async: {graph_max_async})"
    logger.info(log_message)
    async with pipeline_status_lock:
        pipeline_status["latest_message"] = log_message
        pipeline_status["history_messages"].append(log_message)

    async def _locked_process_entity_name(entity_name, entities):
        async with semaphore:
            workspace = global_config.get("workspace", "")
            namespace = f"{workspace}:GraphDB" if workspace else "GraphDB"
            async with get_storage_keyed_lock(
                [entity_name], namespace=namespace, enable_logging=False
            ):
                entity_data = await _merge_nodes_then_upsert(
                    entity_name,
                    entities,
                    knowledge_graph_inst,
                    global_config,
                    pipeline_status,
                    pipeline_status_lock,
                    llm_response_cache,
                )
                if entity_vdb is not None:
                    data_for_vdb = {
                        compute_mdhash_id(entity_data["entity_name"], prefix="ent-"): {
                            "entity_name": entity_data["entity_name"],
                            "entity_type": entity_data["entity_type"],
                            "content": f"{entity_data['entity_name']}\n{entity_data['description']}",
                            "source_id": entity_data["source_id"],
                            "file_path": entity_data.get("file_path", "unknown_source"),
                        }
                    }
                    await entity_vdb.upsert(data_for_vdb)
                return entity_data

    async def _locked_process_edges(edge_key, edges):
        async with semaphore:
            workspace = global_config.get("workspace", "")
            namespace = f"{workspace}:GraphDB" if workspace else "GraphDB"
            async with get_storage_keyed_lock(
                f"{edge_key[0]}-{edge_key[1]}",
                namespace=namespace,
                enable_logging=False,
            ):
                edge_data = await _merge_edges_then_upsert(
                    edge_key[0],
                    edge_key[1],
                    edges,
                    knowledge_graph_inst,
                    global_config,
                    pipeline_status,
                    pipeline_status_lock,
                    llm_response_cache,
                )
                if edge_data is None:
                    return None

                if relationships_vdb is not None:
                    data_for_vdb = {
                        compute_mdhash_id(
                            edge_data["src_id"] + edge_data["tgt_id"], prefix="rel-"
                        ): {
                            "src_id": edge_data["src_id"],
                            "tgt_id": edge_data["tgt_id"],
                            "keywords": edge_data["keywords"],
                            "content": f"{edge_data['src_id']}\t{edge_data['tgt_id']}\n{edge_data['keywords']}\n{edge_data['description']}",
                            "source_id": edge_data["source_id"],
                            "file_path": edge_data.get("file_path", "unknown_source"),
<<<<<<< HEAD
                            "weight": 0,
=======
                            "weight": edge_data.get("weight", 1.0),
>>>>>>> 30e5aac6
                        }
                    }
                    await relationships_vdb.upsert(data_for_vdb)
                return edge_data

    # Create a single task queue for both entities and edges
    tasks = []

    # Add entity processing tasks
    for entity_name, entities in all_nodes.items():
        tasks.append(
            asyncio.create_task(_locked_process_entity_name(entity_name, entities))
        )

    # Add edge processing tasks
    for edge_key, edges in all_edges.items():
        tasks.append(asyncio.create_task(_locked_process_edges(edge_key, edges)))

    # Execute all tasks in parallel with semaphore control
    await asyncio.gather(*tasks)


async def extract_entities(
    chunks: dict[str, TextChunkSchema],
    global_config: dict[str, str],
    pipeline_status: dict = None,
    pipeline_status_lock=None,
    llm_response_cache: BaseKVStorage | None = None,
    text_chunks_storage: BaseKVStorage | None = None,
) -> list:
    use_llm_func: callable = global_config["llm_model_func"]
    entity_extract_max_gleaning = global_config["entity_extract_max_gleaning"]

    ordered_chunks = list(chunks.items())
    # add language and example number params to prompt
    language = global_config["addon_params"].get(
        "language", PROMPTS["DEFAULT_LANGUAGE"]
    )
    entity_types = global_config["addon_params"].get(
        "entity_types", PROMPTS["DEFAULT_ENTITY_TYPES"]
    )
    example_number = global_config["addon_params"].get("example_number", None)
    if example_number and example_number < len(PROMPTS["entity_extraction_examples"]):
        examples = "\n".join(
            PROMPTS["entity_extraction_examples"][: int(example_number)]
        )
    else:
        examples = "\n".join(PROMPTS["entity_extraction_examples"])

    example_context_base = dict(
        tuple_delimiter=PROMPTS["DEFAULT_TUPLE_DELIMITER"],
        record_delimiter=PROMPTS["DEFAULT_RECORD_DELIMITER"],
        completion_delimiter=PROMPTS["DEFAULT_COMPLETION_DELIMITER"],
        entity_types=", ".join(entity_types),
        language=language,
    )
    # add example's format
    examples = examples.format(**example_context_base)

    entity_extract_prompt = PROMPTS["entity_extraction"]
    context_base = dict(
        tuple_delimiter=PROMPTS["DEFAULT_TUPLE_DELIMITER"],
        record_delimiter=PROMPTS["DEFAULT_RECORD_DELIMITER"],
        completion_delimiter=PROMPTS["DEFAULT_COMPLETION_DELIMITER"],
        entity_types=",".join(entity_types),
        examples=examples,
        language=language,
    )

    continue_prompt = PROMPTS["entity_continue_extraction"].format(**context_base)
    if_loop_prompt = PROMPTS["entity_if_loop_extraction"]

    processed_chunks = 0
    total_chunks = len(ordered_chunks)

    async def _process_extraction_result(
        result: str, chunk_key: str, file_path: str = "unknown_source"
    ):
        """Process a single extraction result (either initial or gleaning)
        Args:
            result (str): The extraction result to process
            chunk_key (str): The chunk key for source tracking
            file_path (str): The file path for citation
        Returns:
            tuple: (nodes_dict, edges_dict) containing the extracted entities and relationships
        """
        maybe_nodes = defaultdict(list)
        maybe_edges = defaultdict(list)

        records = split_string_by_multi_markers(
            result,
            [context_base["record_delimiter"], context_base["completion_delimiter"]],
        )

        for record in records:
            record = re.search(r"\((.*)\)", record)
            if record is None:
                continue
            record = record.group(1)
            record_attributes = split_string_by_multi_markers(
                record, [context_base["tuple_delimiter"]]
            )

            if_entities = await _handle_single_entity_extraction(
                record_attributes, chunk_key, file_path
            )
            if if_entities is not None:
                maybe_nodes[if_entities["entity_name"]].append(if_entities)
                continue

            if_relation = await _handle_single_relationship_extraction(
                record_attributes, chunk_key, file_path
            )
            if if_relation is not None:
                maybe_edges[(if_relation["src_id"], if_relation["tgt_id"])].append(
                    if_relation
                )

        return maybe_nodes, maybe_edges

    async def _process_single_content(chunk_key_dp: tuple[str, TextChunkSchema]):
        """Process a single chunk
        Args:
            chunk_key_dp (tuple[str, TextChunkSchema]):
                ("chunk-xxxxxx", {"tokens": int, "content": str, "full_doc_id": str, "chunk_order_index": int})
        Returns:
            tuple: (maybe_nodes, maybe_edges) containing extracted entities and relationships
        """
        nonlocal processed_chunks
        chunk_key = chunk_key_dp[0]
        chunk_dp = chunk_key_dp[1]
        content = chunk_dp["content"]
        # Get file path from chunk data or use default
        file_path = chunk_dp.get("file_path", "unknown_source")

        # Create cache keys collector for batch processing
        cache_keys_collector = []

        # Get initial extraction
        hint_prompt = entity_extract_prompt.format(
            **{**context_base, "input_text": content}
        )

        final_result = await use_llm_func_with_cache(
            hint_prompt,
            use_llm_func,
            llm_response_cache=llm_response_cache,
            cache_type="extract",
            chunk_id=chunk_key,
            cache_keys_collector=cache_keys_collector,
        )

        # Store LLM cache reference in chunk (will be handled by use_llm_func_with_cache)
        history = pack_user_ass_to_openai_messages(hint_prompt, final_result)

        # Process initial extraction with file path
        maybe_nodes, maybe_edges = await _process_extraction_result(
            final_result, chunk_key, file_path
        )

        # Process additional gleaning results
        for now_glean_index in range(entity_extract_max_gleaning):
            glean_result = await use_llm_func_with_cache(
                continue_prompt,
                use_llm_func,
                llm_response_cache=llm_response_cache,
                history_messages=history,
                cache_type="extract",
                chunk_id=chunk_key,
                cache_keys_collector=cache_keys_collector,
            )

            history += pack_user_ass_to_openai_messages(continue_prompt, glean_result)

            # Process gleaning result separately with file path
            glean_nodes, glean_edges = await _process_extraction_result(
                glean_result, chunk_key, file_path
            )

            # Merge results - only add entities and edges with new names
            for entity_name, entities in glean_nodes.items():
                if (
                    entity_name not in maybe_nodes
                ):  # Only accetp entities with new name in gleaning stage
                    maybe_nodes[entity_name].extend(entities)
            for edge_key, edges in glean_edges.items():
                if (
                    edge_key not in maybe_edges
                ):  # Only accetp edges with new name in gleaning stage
                    maybe_edges[edge_key].extend(edges)

            if now_glean_index == entity_extract_max_gleaning - 1:
                break

            if_loop_result: str = await use_llm_func_with_cache(
                if_loop_prompt,
                use_llm_func,
                llm_response_cache=llm_response_cache,
                history_messages=history,
                cache_type="extract",
                cache_keys_collector=cache_keys_collector,
            )
            if_loop_result = if_loop_result.strip().strip('"').strip("'").lower()
            if if_loop_result != "yes":
                break

        # Batch update chunk's llm_cache_list with all collected cache keys
        if cache_keys_collector and text_chunks_storage:
            await update_chunk_cache_list(
                chunk_key,
                text_chunks_storage,
                cache_keys_collector,
                "entity_extraction",
            )

        processed_chunks += 1
        entities_count = len(maybe_nodes)
        relations_count = len(maybe_edges)
        log_message = f"Chunk {processed_chunks} of {total_chunks} extracted {entities_count} Ent + {relations_count} Rel"
        logger.info(log_message)
        if pipeline_status is not None:
            async with pipeline_status_lock:
                pipeline_status["latest_message"] = log_message
                pipeline_status["history_messages"].append(log_message)

        # Return the extracted nodes and edges for centralized processing
        return maybe_nodes, maybe_edges

    # Get max async tasks limit from global_config
    chunk_max_async = global_config.get("llm_model_max_async", 4)
    semaphore = asyncio.Semaphore(chunk_max_async)

    async def _process_with_semaphore(chunk):
        async with semaphore:
            return await _process_single_content(chunk)

    tasks = []
    for c in ordered_chunks:
        task = asyncio.create_task(_process_with_semaphore(c))
        tasks.append(task)

    # Wait for tasks to complete or for the first exception to occur
    # This allows us to cancel remaining tasks if any task fails
    done, pending = await asyncio.wait(tasks, return_when=asyncio.FIRST_EXCEPTION)

    # Check if any task raised an exception
    for task in done:
        if task.exception():
            # If a task failed, cancel all pending tasks
            # This prevents unnecessary processing since the parent function will abort anyway
            for pending_task in pending:
                pending_task.cancel()

            # Wait for cancellation to complete
            if pending:
                await asyncio.wait(pending)

            # Re-raise the exception to notify the caller
            raise task.exception()

    # If all tasks completed successfully, collect results
    chunk_results = [task.result() for task in tasks]

    # Return the chunk_results for later processing in merge_nodes_and_edges
    return chunk_results


async def kg_query(
    query: str,
    knowledge_graph_inst: BaseGraphStorage,
    entities_vdb: BaseVectorStorage,
    relationships_vdb: BaseVectorStorage,
    text_chunks_db: BaseKVStorage,
    query_param: QueryParam,
    global_config: dict[str, str],
    hashing_kv: BaseKVStorage | None = None,
    system_prompt: str | None = None,
    chunks_vdb: BaseVectorStorage = None,
) -> str | AsyncIterator[str]:
    if query_param.model_func:
        use_model_func = query_param.model_func
    else:
        use_model_func = global_config["llm_model_func"]
        # Apply higher priority (5) to query relation LLM function
        use_model_func = partial(use_model_func, _priority=5)

    # Handle cache
    args_hash = compute_args_hash(query_param.mode, query)
    cached_response, quantized, min_val, max_val = await handle_cache(
        hashing_kv, args_hash, query, query_param.mode, cache_type="query"
    )
    if cached_response is not None:
        return cached_response

    hl_keywords, ll_keywords = await get_keywords_from_query(
        query, query_param, global_config, hashing_kv
    )

    logger.debug(f"High-level keywords: {hl_keywords}")
    logger.debug(f"Low-level  keywords: {ll_keywords}")

    # Handle empty keywords
    if hl_keywords == [] and ll_keywords == []:
        logger.warning("low_level_keywords and high_level_keywords is empty")
        return PROMPTS["fail_response"]
    if ll_keywords == [] and query_param.mode in ["local", "hybrid"]:
        logger.warning(
            "low_level_keywords is empty, switching from %s mode to global mode",
            query_param.mode,
        )
        query_param.mode = "global"
    if hl_keywords == [] and query_param.mode in ["global", "hybrid"]:
        logger.warning(
            "high_level_keywords is empty, switching from %s mode to local mode",
            query_param.mode,
        )
        query_param.mode = "local"

    ll_keywords_str = ", ".join(ll_keywords) if ll_keywords else ""
    hl_keywords_str = ", ".join(hl_keywords) if hl_keywords else ""

    # Build context
    context = await _build_query_context(
        query,
        ll_keywords_str,
        hl_keywords_str,
        knowledge_graph_inst,
        entities_vdb,
        relationships_vdb,
        text_chunks_db,
        query_param,
        chunks_vdb,
    )

    if query_param.only_need_context:
        return context if context is not None else PROMPTS["fail_response"]
    if context is None:
        return PROMPTS["fail_response"]

    # Process conversation history
    history_context = ""
    if query_param.conversation_history:
        history_context = get_conversation_turns(
            query_param.conversation_history, query_param.history_turns
        )

    # Build system prompt
    user_prompt = (
        query_param.user_prompt
        if query_param.user_prompt
        else PROMPTS["DEFAULT_USER_PROMPT"]
    )
    sys_prompt_temp = system_prompt if system_prompt else PROMPTS["rag_response"]
    sys_prompt = sys_prompt_temp.format(
        context_data=context,
        response_type=query_param.response_type,
        history=history_context,
        user_prompt=user_prompt,
    )

    if query_param.only_need_prompt:
        return sys_prompt

    tokenizer: Tokenizer = global_config["tokenizer"]
    len_of_prompts = len(tokenizer.encode(query + sys_prompt))
    logger.debug(
        f"[kg_query] Sending to LLM: {len_of_prompts:,} tokens (Query: {len(tokenizer.encode(query))}, System: {len(tokenizer.encode(sys_prompt))})"
    )

    response = await use_model_func(
        query,
        system_prompt=sys_prompt,
        stream=query_param.stream,
    )
    if isinstance(response, str) and len(response) > len(sys_prompt):
        response = (
            response.replace(sys_prompt, "")
            .replace("user", "")
            .replace("model", "")
            .replace(query, "")
            .replace("<system>", "")
            .replace("</system>", "")
            .strip()
        )

    if hashing_kv.global_config.get("enable_llm_cache"):
        # Save to cache
        await save_to_cache(
            hashing_kv,
            CacheData(
                args_hash=args_hash,
                content=response,
                prompt=query,
                quantized=quantized,
                min_val=min_val,
                max_val=max_val,
                mode=query_param.mode,
                cache_type="query",
            ),
        )

    return response


async def get_keywords_from_query(
    query: str,
    query_param: QueryParam,
    global_config: dict[str, str],
    hashing_kv: BaseKVStorage | None = None,
) -> tuple[list[str], list[str]]:
    """
    Retrieves high-level and low-level keywords for RAG operations.

    This function checks if keywords are already provided in query parameters,
    and if not, extracts them from the query text using LLM.

    Args:
        query: The user's query text
        query_param: Query parameters that may contain pre-defined keywords
        global_config: Global configuration dictionary
        hashing_kv: Optional key-value storage for caching results

    Returns:
        A tuple containing (high_level_keywords, low_level_keywords)
    """
    # Check if pre-defined keywords are already provided
    if query_param.hl_keywords or query_param.ll_keywords:
        return query_param.hl_keywords, query_param.ll_keywords

    # Extract keywords using extract_keywords_only function which already supports conversation history
    hl_keywords, ll_keywords = await extract_keywords_only(
        query, query_param, global_config, hashing_kv
    )
    return hl_keywords, ll_keywords


async def extract_keywords_only(
    text: str,
    param: QueryParam,
    global_config: dict[str, str],
    hashing_kv: BaseKVStorage | None = None,
) -> tuple[list[str], list[str]]:
    """
    Extract high-level and low-level keywords from the given 'text' using the LLM.
    This method does NOT build the final RAG context or provide a final answer.
    It ONLY extracts keywords (hl_keywords, ll_keywords).
    """

    # 1. Handle cache if needed - add cache type for keywords
    args_hash = compute_args_hash(param.mode, text)
    cached_response, quantized, min_val, max_val = await handle_cache(
        hashing_kv, args_hash, text, param.mode, cache_type="keywords"
    )
    if cached_response is not None:
        try:
            keywords_data = json.loads(cached_response)
            return keywords_data["high_level_keywords"], keywords_data[
                "low_level_keywords"
            ]
        except (json.JSONDecodeError, KeyError):
            logger.warning(
                "Invalid cache format for keywords, proceeding with extraction"
            )

    # 2. Build the examples
    example_number = global_config["addon_params"].get("example_number", None)
    if example_number and example_number < len(PROMPTS["keywords_extraction_examples"]):
        examples = "\n".join(
            PROMPTS["keywords_extraction_examples"][: int(example_number)]
        )
    else:
        examples = "\n".join(PROMPTS["keywords_extraction_examples"])
    language = global_config["addon_params"].get(
        "language", PROMPTS["DEFAULT_LANGUAGE"]
    )

    # 3. Process conversation history
    history_context = ""
    if param.conversation_history:
        history_context = get_conversation_turns(
            param.conversation_history, param.history_turns
        )

    # 4. Build the keyword-extraction prompt
    kw_prompt = PROMPTS["keywords_extraction"].format(
        query=text, examples=examples, language=language, history=history_context
    )

    tokenizer: Tokenizer = global_config["tokenizer"]
    len_of_prompts = len(tokenizer.encode(kw_prompt))
    logger.debug(
        f"[extract_keywords] Sending to LLM: {len_of_prompts:,} tokens (Prompt: {len_of_prompts})"
    )

    # 5. Call the LLM for keyword extraction
    if param.model_func:
        use_model_func = param.model_func
    else:
        use_model_func = global_config["llm_model_func"]
        # Apply higher priority (5) to query relation LLM function
        use_model_func = partial(use_model_func, _priority=5)

    result = await use_model_func(kw_prompt, keyword_extraction=True)

    # 6. Parse out JSON from the LLM response
    result = remove_think_tags(result)
    match = re.search(r"\{.*?\}", result, re.DOTALL)
    if not match:
        logger.error("No JSON-like structure found in the LLM respond.")
        return [], []
    try:
        keywords_data = json.loads(match.group(0))
    except json.JSONDecodeError as e:
        logger.error(f"JSON parsing error: {e}")
        return [], []

    hl_keywords = keywords_data.get("high_level_keywords", [])
    ll_keywords = keywords_data.get("low_level_keywords", [])

    # 7. Cache only the processed keywords with cache type
    if hl_keywords or ll_keywords:
        cache_data = {
            "high_level_keywords": hl_keywords,
            "low_level_keywords": ll_keywords,
        }
        if hashing_kv.global_config.get("enable_llm_cache"):
            await save_to_cache(
                hashing_kv,
                CacheData(
                    args_hash=args_hash,
                    content=json.dumps(cache_data),
                    prompt=text,
                    quantized=quantized,
                    min_val=min_val,
                    max_val=max_val,
                    mode=param.mode,
                    cache_type="keywords",
                ),
            )

    return hl_keywords, ll_keywords


async def _get_vector_context(
    query: str,
    chunks_vdb: BaseVectorStorage,
    query_param: QueryParam,
) -> list[dict]:
    """
    Retrieve text chunks from the vector database without reranking or truncation.

    This function performs vector search to find relevant text chunks for a query.
    Reranking and truncation will be handled later in the unified processing.

    Args:
        query: The query string to search for
        chunks_vdb: Vector database containing document chunks
        query_param: Query parameters including chunk_top_k and ids

    Returns:
        List of text chunks with metadata
    """
    try:
        # Use chunk_top_k if specified, otherwise fall back to top_k
        search_top_k = query_param.chunk_top_k or query_param.top_k

        results = await chunks_vdb.query(query, top_k=search_top_k, ids=query_param.ids)
        if not results:
            return []

        valid_chunks = []
        for result in results:
            if "content" in result:
                chunk_with_metadata = {
                    "content": result["content"],
                    "created_at": result.get("created_at", None),
                    "file_path": result.get("file_path", "unknown_source"),
                    "source_type": "vector",  # Mark the source type
                }
                valid_chunks.append(chunk_with_metadata)

        logger.info(
            f"Naive query: {len(valid_chunks)} chunks (chunk_top_k: {search_top_k})"
        )
        return valid_chunks

    except Exception as e:
        logger.error(f"Error in _get_vector_context: {e}")
        return []


async def _build_query_context(
    query: str,
    ll_keywords: str,
    hl_keywords: str,
    knowledge_graph_inst: BaseGraphStorage,
    entities_vdb: BaseVectorStorage,
    relationships_vdb: BaseVectorStorage,
    text_chunks_db: BaseKVStorage,
    query_param: QueryParam,
    chunks_vdb: BaseVectorStorage = None,
):
    logger.info(f"Process {os.getpid()} building query context...")

    # Collect all chunks from different sources
    all_chunks = []
    entities_context = []
    relations_context = []

    # Store original data for later text chunk retrieval
    original_node_datas = []
    original_edge_datas = []

    # Handle local and global modes
    if query_param.mode == "local":
        (
            entities_context,
            relations_context,
            node_datas,
            use_relations,
        ) = await _get_node_data(
            ll_keywords,
            knowledge_graph_inst,
            entities_vdb,
            query_param,
        )
        original_node_datas = node_datas
        original_edge_datas = use_relations

    elif query_param.mode == "global":
        (
            entities_context,
            relations_context,
            edge_datas,
            use_entities,
        ) = await _get_edge_data(
            hl_keywords,
            knowledge_graph_inst,
            relationships_vdb,
            query_param,
        )
        original_edge_datas = edge_datas
        original_node_datas = use_entities

    else:  # hybrid or mix mode
        ll_data = await _get_node_data(
            ll_keywords,
            knowledge_graph_inst,
            entities_vdb,
            query_param,
        )
        hl_data = await _get_edge_data(
            hl_keywords,
            knowledge_graph_inst,
            relationships_vdb,
            query_param,
        )

        (ll_entities_context, ll_relations_context, ll_node_datas, ll_edge_datas) = (
            ll_data
        )
        (hl_entities_context, hl_relations_context, hl_edge_datas, hl_node_datas) = (
            hl_data
        )

        # Get vector chunks first if in mix mode
        if query_param.mode == "mix" and chunks_vdb:
            vector_chunks = await _get_vector_context(
                query,
                chunks_vdb,
                query_param,
            )
            all_chunks.extend(vector_chunks)

        # Store original data from both sources
        original_node_datas = ll_node_datas + hl_node_datas
        original_edge_datas = ll_edge_datas + hl_edge_datas

        # Combine entities and relations contexts
        entities_context = process_combine_contexts(
            ll_entities_context, hl_entities_context
        )
        relations_context = process_combine_contexts(
            hl_relations_context, ll_relations_context
        )

    logger.info(
        f"Initial context: {len(entities_context)} entities, {len(relations_context)} relations, {len(all_chunks)} chunks"
    )

    # Unified token control system - Apply precise token limits to entities and relations
    tokenizer = text_chunks_db.global_config.get("tokenizer")
    if tokenizer:
        # Get new token limits from query_param (with fallback to global_config)
        max_entity_tokens = getattr(
            query_param,
            "max_entity_tokens",
            text_chunks_db.global_config.get(
                "max_entity_tokens", DEFAULT_MAX_ENTITY_TOKENS
            ),
        )
        max_relation_tokens = getattr(
            query_param,
            "max_relation_tokens",
            text_chunks_db.global_config.get(
                "max_relation_tokens", DEFAULT_MAX_RELATION_TOKENS
            ),
        )
        max_total_tokens = getattr(
            query_param,
            "max_total_tokens",
            text_chunks_db.global_config.get(
                "max_total_tokens", DEFAULT_MAX_TOTAL_TOKENS
            ),
        )

        # Truncate entities based on complete JSON serialization
        if entities_context:
            original_entity_count = len(entities_context)

            # Process entities context to replace GRAPH_FIELD_SEP with : in file_path fields
            for entity in entities_context:
                if "file_path" in entity and entity["file_path"]:
                    entity["file_path"] = entity["file_path"].replace(
                        GRAPH_FIELD_SEP, ";"
                    )

            entities_context = truncate_list_by_token_size(
                entities_context,
                key=lambda x: json.dumps(x, ensure_ascii=False),
                max_token_size=max_entity_tokens,
                tokenizer=tokenizer,
            )
            if len(entities_context) < original_entity_count:
                logger.debug(
                    f"Truncated entities: {original_entity_count} -> {len(entities_context)} (entity max tokens: {max_entity_tokens})"
                )

        # Truncate relations based on complete JSON serialization
        if relations_context:
            original_relation_count = len(relations_context)

            # Process relations context to replace GRAPH_FIELD_SEP with : in file_path fields
            for relation in relations_context:
                if "file_path" in relation and relation["file_path"]:
                    relation["file_path"] = relation["file_path"].replace(
                        GRAPH_FIELD_SEP, ";"
                    )

            relations_context = truncate_list_by_token_size(
                relations_context,
                key=lambda x: json.dumps(x, ensure_ascii=False),
                max_token_size=max_relation_tokens,
                tokenizer=tokenizer,
            )
            if len(relations_context) < original_relation_count:
                logger.debug(
                    f"Truncated relations: {original_relation_count} -> {len(relations_context)} (relation max tokens: {max_relation_tokens})"
                )

    # After truncation, get text chunks based on final entities and relations
    logger.info("Getting text chunks based on truncated entities and relations...")

    # Create filtered data based on truncated context
    final_node_datas = []
    if entities_context and original_node_datas:
        final_entity_names = {e["entity"] for e in entities_context}
        seen_nodes = set()
        for node in original_node_datas:
            name = node.get("entity_name")
            if name in final_entity_names and name not in seen_nodes:
                final_node_datas.append(node)
                seen_nodes.add(name)

    final_edge_datas = []
    if relations_context and original_edge_datas:
        final_relation_pairs = {(r["entity1"], r["entity2"]) for r in relations_context}
        seen_edges = set()
        for edge in original_edge_datas:
            src, tgt = edge.get("src_id"), edge.get("tgt_id")
            if src is None or tgt is None:
                src, tgt = edge.get("src_tgt", (None, None))

            pair = (src, tgt)
            if pair in final_relation_pairs and pair not in seen_edges:
                final_edge_datas.append(edge)
                seen_edges.add(pair)

    # Get text chunks based on final filtered data
    text_chunk_tasks = []

    if final_node_datas:
        text_chunk_tasks.append(
            _find_most_related_text_unit_from_entities(
                final_node_datas,
                query_param,
                text_chunks_db,
                knowledge_graph_inst,
            )
        )

    if final_edge_datas:
        text_chunk_tasks.append(
            _find_related_text_unit_from_relationships(
                final_edge_datas,
                query_param,
                text_chunks_db,
            )
        )

    # Execute text chunk retrieval in parallel
    if text_chunk_tasks:
        text_chunk_results = await asyncio.gather(*text_chunk_tasks)
        for chunks in text_chunk_results:
            if chunks:
                all_chunks.extend(chunks)

    # Apply token processing to chunks if tokenizer is available
    text_units_context = []
    if tokenizer and all_chunks:
        # Calculate dynamic token limit for text chunks
        entities_str = json.dumps(entities_context, ensure_ascii=False)
        relations_str = json.dumps(relations_context, ensure_ascii=False)

        # Calculate base context tokens (entities + relations + template)
        kg_context_template = """-----Entities(KG)-----

```json
{entities_str}
```

-----Relationships(KG)-----

```json
{relations_str}
```

-----Document Chunks(DC)-----

```json
[]
```

"""
        kg_context = kg_context_template.format(
            entities_str=entities_str, relations_str=relations_str
        )
        kg_context_tokens = len(tokenizer.encode(kg_context))

        # Calculate actual system prompt overhead dynamically
        # 1. Calculate conversation history tokens
        history_context = ""
        if query_param.conversation_history:
            history_context = get_conversation_turns(
                query_param.conversation_history, query_param.history_turns
            )
        history_tokens = (
            len(tokenizer.encode(history_context)) if history_context else 0
        )

        # 2. Calculate system prompt template tokens (excluding context_data)
        user_prompt = query_param.user_prompt if query_param.user_prompt else ""
        response_type = (
            query_param.response_type
            if query_param.response_type
            else "Multiple Paragraphs"
        )

        # Get the system prompt template from PROMPTS
        sys_prompt_template = text_chunks_db.global_config.get(
            "system_prompt_template", PROMPTS["rag_response"]
        )

        # Create a sample system prompt with placeholders filled (excluding context_data)
        sample_sys_prompt = sys_prompt_template.format(
            history=history_context,
            context_data="",  # Empty for overhead calculation
            response_type=response_type,
            user_prompt=user_prompt,
        )
        sys_prompt_template_tokens = len(tokenizer.encode(sample_sys_prompt))

        # Total system prompt overhead = template + query tokens
        query_tokens = len(tokenizer.encode(query))
        sys_prompt_overhead = sys_prompt_template_tokens + query_tokens

        buffer_tokens = 100  # Safety buffer as requested

        # Calculate available tokens for text chunks
        used_tokens = kg_context_tokens + sys_prompt_overhead + buffer_tokens
        available_chunk_tokens = max_total_tokens - used_tokens

        logger.debug(
            f"Token allocation - Total: {max_total_tokens}, History: {history_tokens}, SysPrompt: {sys_prompt_overhead}, KG: {kg_context_tokens}, Buffer: {buffer_tokens}, Available for chunks: {available_chunk_tokens}"
        )

        # Re-process chunks with dynamic token limit
        if all_chunks:
            # Create a temporary query_param copy with adjusted chunk token limit
            temp_chunks = [
                {"content": chunk["content"], "file_path": chunk["file_path"]}
                for chunk in all_chunks
            ]

            # Apply token truncation to chunks using the dynamic limit
            truncated_chunks = await process_chunks_unified(
                query=query,
                chunks=temp_chunks,
                query_param=query_param,
                global_config=text_chunks_db.global_config,
                source_type="mixed",
                chunk_token_limit=available_chunk_tokens,  # Pass dynamic limit
            )

            # Rebuild text_units_context with truncated chunks
            for i, chunk in enumerate(truncated_chunks):
                text_units_context.append(
                    {
                        "id": i + 1,
                        "content": chunk["content"],
                        "file_path": chunk.get("file_path", "unknown_source"),
                    }
                )

            logger.debug(
                f"Re-truncated chunks for dynamic token limit: {len(temp_chunks)} -> {len(text_units_context)} (chunk available tokens: {available_chunk_tokens})"
            )

    logger.info(
        f"Final context: {len(entities_context)} entities, {len(relations_context)} relations, {len(text_units_context)} chunks"
    )

    # not necessary to use LLM to generate a response
    if not entities_context and not relations_context:
        return None

    entities_str = json.dumps(entities_context, ensure_ascii=False)
    relations_str = json.dumps(relations_context, ensure_ascii=False)
    text_units_str = json.dumps(text_units_context, ensure_ascii=False)

    result = f"""-----Entities(KG)-----

```json
{entities_str}
```

-----Relationships(KG)-----

```json
{relations_str}
```

-----Document Chunks(DC)-----

```json
{text_units_str}
```

"""
    return result


async def _get_node_data(
    query: str,
    knowledge_graph_inst: BaseGraphStorage,
    entities_vdb: BaseVectorStorage,
    query_param: QueryParam,
):
    # get similar entities
    logger.info(
        f"Query nodes: {query}, top_k: {query_param.top_k}, cosine: {entities_vdb.cosine_better_than_threshold}"
    )

    results = await entities_vdb.query(
        query, top_k=query_param.top_k, ids=query_param.ids
    )

    if not len(results):
        return "", "", [], []

    # Extract all entity IDs from your results list
    node_ids = [r["entity_name"] for r in results]

    # Call the batch node retrieval and degree functions concurrently.
    nodes_dict, degrees_dict = await asyncio.gather(
        knowledge_graph_inst.get_nodes_batch(node_ids),
        knowledge_graph_inst.node_degrees_batch(node_ids),
    )

    # Now, if you need the node data and degree in order:
    node_datas = [nodes_dict.get(nid) for nid in node_ids]
    node_degrees = [degrees_dict.get(nid, 0) for nid in node_ids]

    if not all([n is not None for n in node_datas]):
        logger.warning("Some nodes are missing, maybe the storage is damaged")

    node_datas = [
        {
            **n,
            "entity_name": k["entity_name"],
            "rank": d,
            "created_at": k.get("created_at"),
        }
        for k, n, d in zip(results, node_datas, node_degrees)
        if n is not None
    ]

    use_relations = await _find_most_related_edges_from_entities(
        node_datas,
        query_param,
        knowledge_graph_inst,
    )

    logger.info(
        f"Local query: {len(node_datas)} entites, {len(use_relations)} relations"
    )

    # build prompt
    entities_context = []
    for i, n in enumerate(node_datas):
        created_at = n.get("created_at", "UNKNOWN")
        if isinstance(created_at, (int, float)):
            created_at = time.strftime("%Y-%m-%d %H:%M:%S", time.localtime(created_at))

        # Get file path from node data
        file_path = n.get("file_path", "unknown_source")

        entities_context.append(
            {
                "id": i + 1,
                "entity": n["entity_name"],
                "type": n.get("entity_type", "UNKNOWN"),
                "description": n.get("description", "UNKNOWN"),
                "created_at": created_at,
                "file_path": file_path,
            }
        )

    relations_context = []
    for i, e in enumerate(use_relations):
        created_at = e.get("created_at", "UNKNOWN")
        # Convert timestamp to readable format
        if isinstance(created_at, (int, float)):
            created_at = time.strftime("%Y-%m-%d %H:%M:%S", time.localtime(created_at))

        # Get file path from edge data
        file_path = e.get("file_path", "unknown_source")

        relations_context.append(
            {
                "id": i + 1,
                "entity1": e["src_tgt"][0],
                "entity2": e["src_tgt"][1],
                "description": e["description"],
                "created_at": created_at,
                "file_path": file_path,
            }
        )

    return entities_context, relations_context, node_datas, use_relations


async def _find_most_related_text_unit_from_entities(
    node_datas: list[dict],
    query_param: QueryParam,
    text_chunks_db: BaseKVStorage,
    knowledge_graph_inst: BaseGraphStorage,
):
    logger.debug(f"Searching text chunks for {len(node_datas)} entities")

    text_units = [
        split_string_by_multi_markers(dp["source_id"], [GRAPH_FIELD_SEP])[
            : text_chunks_db.global_config.get(
                "related_chunk_number", DEFAULT_RELATED_CHUNK_NUMBER
            )
        ]
        for dp in node_datas
        if dp["source_id"] is not None
    ]

    node_names = [dp["entity_name"] for dp in node_datas]
    batch_edges_dict = await knowledge_graph_inst.get_nodes_edges_batch(node_names)
    # Build the edges list in the same order as node_datas.
    edges = [batch_edges_dict.get(name, []) for name in node_names]

    all_one_hop_nodes = set()
    for this_edges in edges:
        if not this_edges:
            continue
        all_one_hop_nodes.update([e[1] for e in this_edges])

    all_one_hop_nodes = list(all_one_hop_nodes)

    # Batch retrieve one-hop node data using get_nodes_batch
    all_one_hop_nodes_data_dict = await knowledge_graph_inst.get_nodes_batch(
        all_one_hop_nodes
    )
    all_one_hop_nodes_data = [
        all_one_hop_nodes_data_dict.get(e) for e in all_one_hop_nodes
    ]

    # Add null check for node data
    all_one_hop_text_units_lookup = {
        k: set(split_string_by_multi_markers(v["source_id"], [GRAPH_FIELD_SEP]))
        for k, v in zip(all_one_hop_nodes, all_one_hop_nodes_data)
        if v is not None and "source_id" in v  # Add source_id check
    }

    all_text_units_lookup = {}
    tasks = []

    for index, (this_text_units, this_edges) in enumerate(zip(text_units, edges)):
        for c_id in this_text_units:
            if c_id not in all_text_units_lookup:
                all_text_units_lookup[c_id] = index
                tasks.append((c_id, index, this_edges))

    # Process in batches tasks at a time to avoid overwhelming resources
    batch_size = 5
    results = []

    for i in range(0, len(tasks), batch_size):
        batch_tasks = tasks[i : i + batch_size]
        batch_results = await asyncio.gather(
            *[text_chunks_db.get_by_id(c_id) for c_id, _, _ in batch_tasks]
        )
        results.extend(batch_results)

    for (c_id, index, this_edges), data in zip(tasks, results):
        all_text_units_lookup[c_id] = {
            "data": data,
            "order": index,
            "relation_counts": 0,
        }

        if this_edges:
            for e in this_edges:
                if (
                    e[1] in all_one_hop_text_units_lookup
                    and c_id in all_one_hop_text_units_lookup[e[1]]
                ):
                    all_text_units_lookup[c_id]["relation_counts"] += 1

    # Filter out None values and ensure data has content
    all_text_units = [
        {"id": k, **v}
        for k, v in all_text_units_lookup.items()
        if v is not None and v.get("data") is not None and "content" in v["data"]
    ]

    if not all_text_units:
        logger.warning("No valid text units found")
        return []

    # Sort by relation counts and order, but don't truncate
    all_text_units = sorted(
        all_text_units, key=lambda x: (x["order"], -x["relation_counts"])
    )

    logger.debug(f"Found {len(all_text_units)} entity-related chunks")

    # Add source type marking and return chunk data
    result_chunks = []
    for t in all_text_units:
        chunk_data = t["data"].copy()
        chunk_data["source_type"] = "entity"
        result_chunks.append(chunk_data)

    return result_chunks


async def _find_most_related_edges_from_entities(
    node_datas: list[dict],
    query_param: QueryParam,
    knowledge_graph_inst: BaseGraphStorage,
):
    node_names = [dp["entity_name"] for dp in node_datas]
    batch_edges_dict = await knowledge_graph_inst.get_nodes_edges_batch(node_names)

    all_edges = []
    seen = set()

    for node_name in node_names:
        this_edges = batch_edges_dict.get(node_name, [])
        for e in this_edges:
            sorted_edge = tuple(sorted(e))
            if sorted_edge not in seen:
                seen.add(sorted_edge)
                all_edges.append(sorted_edge)

    # Prepare edge pairs in two forms:
    # For the batch edge properties function, use dicts.
    edge_pairs_dicts = [{"src": e[0], "tgt": e[1]} for e in all_edges]
    # For edge degrees, use tuples.
    edge_pairs_tuples = list(all_edges)  # all_edges is already a list of tuples

    # Call the batched functions concurrently.
    edge_data_dict, edge_degrees_dict = await asyncio.gather(
        knowledge_graph_inst.get_edges_batch(edge_pairs_dicts),
        knowledge_graph_inst.edge_degrees_batch(edge_pairs_tuples),
    )

    # Reconstruct edge_datas list in the same order as the deduplicated results.
    all_edges_data = []
    for pair in all_edges:
        edge_props = edge_data_dict.get(pair)
        if edge_props is not None:
            if "weight" not in edge_props:
                logger.warning(
                    f"Edge {pair} missing 'weight' attribute, using default value 1.0"
                )
                edge_props["weight"] = 1.0

            combined = {
                "src_tgt": pair,
                "rank": edge_degrees_dict.get(pair, 0),
                **edge_props,
            }
            all_edges_data.append(combined)

    all_edges_data = sorted(
        all_edges_data, key=lambda x: (x["rank"], x["weight"]), reverse=True
    )

    return all_edges_data


async def _get_edge_data(
    keywords,
    knowledge_graph_inst: BaseGraphStorage,
    relationships_vdb: BaseVectorStorage,
    query_param: QueryParam,
):
    logger.info(
        f"Query edges: {keywords}, top_k: {query_param.top_k}, cosine: {relationships_vdb.cosine_better_than_threshold}"
    )

    results = await relationships_vdb.query(
        keywords, top_k=query_param.top_k, ids=query_param.ids
    )

    if not len(results):
        return "", "", [], []

    # Prepare edge pairs in two forms:
    # For the batch edge properties function, use dicts.
    edge_pairs_dicts = [{"src": r["src_id"], "tgt": r["tgt_id"]} for r in results]
    # For edge degrees, use tuples.
    edge_pairs_tuples = [(r["src_id"], r["tgt_id"]) for r in results]

    # Call the batched functions concurrently.
    edge_data_dict, edge_degrees_dict = await asyncio.gather(
        knowledge_graph_inst.get_edges_batch(edge_pairs_dicts),
        knowledge_graph_inst.edge_degrees_batch(edge_pairs_tuples),
    )

    # Reconstruct edge_datas list in the same order as results.
    edge_datas = []
    for k in results:
        pair = (k["src_id"], k["tgt_id"])
        edge_props = edge_data_dict.get(pair)
        if edge_props is not None:
            if "weight" not in edge_props:
                logger.warning(
                    f"Edge {pair} missing 'weight' attribute, using default value 1.0"
                )
                edge_props["weight"] = 1.0

            # Use edge degree from the batch as rank.
            combined = {
                "src_id": k["src_id"],
                "tgt_id": k["tgt_id"],
                "rank": edge_degrees_dict.get(pair, k.get("rank", 0)),
                "created_at": k.get("created_at", None),
                **edge_props,
            }
            edge_datas.append(combined)

    edge_datas = sorted(
        edge_datas, key=lambda x: (x["rank"], x["weight"]), reverse=True
    )

    use_entities = await _find_most_related_entities_from_relationships(
        edge_datas,
        query_param,
        knowledge_graph_inst,
    )

    logger.info(
        f"Global query: {len(use_entities)} entites, {len(edge_datas)} relations"
    )

    relations_context = []
    for i, e in enumerate(edge_datas):
        created_at = e.get("created_at", "UNKNOWN")
        # Convert timestamp to readable format
        if isinstance(created_at, (int, float)):
            created_at = time.strftime("%Y-%m-%d %H:%M:%S", time.localtime(created_at))

        # Get file path from edge data
        file_path = e.get("file_path", "unknown_source")

        relations_context.append(
            {
                "id": i + 1,
                "entity1": e["src_id"],
                "entity2": e["tgt_id"],
                "description": e["description"],
                "created_at": created_at,
                "file_path": file_path,
            }
        )

    entities_context = []
    for i, n in enumerate(use_entities):
        created_at = n.get("created_at", "UNKNOWN")
        # Convert timestamp to readable format
        if isinstance(created_at, (int, float)):
            created_at = time.strftime("%Y-%m-%d %H:%M:%S", time.localtime(created_at))

        # Get file path from node data
        file_path = n.get("file_path", "unknown_source")

        entities_context.append(
            {
                "id": i + 1,
                "entity": n["entity_name"],
                "type": n.get("entity_type", "UNKNOWN"),
                "description": n.get("description", "UNKNOWN"),
                "created_at": created_at,
                "file_path": file_path,
            }
        )

    # Return original data for later text chunk retrieval
    return entities_context, relations_context, edge_datas, use_entities


async def _find_most_related_entities_from_relationships(
    edge_datas: list[dict],
    query_param: QueryParam,
    knowledge_graph_inst: BaseGraphStorage,
):
    entity_names = []
    seen = set()

    for e in edge_datas:
        if e["src_id"] not in seen:
            entity_names.append(e["src_id"])
            seen.add(e["src_id"])
        if e["tgt_id"] not in seen:
            entity_names.append(e["tgt_id"])
            seen.add(e["tgt_id"])

    # Batch approach: Retrieve nodes and their degrees concurrently with one query each.
    nodes_dict, degrees_dict = await asyncio.gather(
        knowledge_graph_inst.get_nodes_batch(entity_names),
        knowledge_graph_inst.node_degrees_batch(entity_names),
    )

    # Rebuild the list in the same order as entity_names
    node_datas = []
    for entity_name in entity_names:
        node = nodes_dict.get(entity_name)
        degree = degrees_dict.get(entity_name, 0)
        if node is None:
            logger.warning(f"Node '{entity_name}' not found in batch retrieval.")
            continue
        # Combine the node data with the entity name and computed degree (as rank)
        combined = {**node, "entity_name": entity_name, "rank": degree}
        node_datas.append(combined)

    return node_datas


async def _find_related_text_unit_from_relationships(
    edge_datas: list[dict],
    query_param: QueryParam,
    text_chunks_db: BaseKVStorage,
):
    logger.debug(f"Searching text chunks for {len(edge_datas)} relationships")

    text_units = [
        split_string_by_multi_markers(dp["source_id"], [GRAPH_FIELD_SEP])[
            : text_chunks_db.global_config.get(
                "related_chunk_number", DEFAULT_RELATED_CHUNK_NUMBER
            )
        ]
        for dp in edge_datas
        if dp["source_id"] is not None
    ]
    all_text_units_lookup = {}

    async def fetch_chunk_data(c_id, index):
        if c_id not in all_text_units_lookup:
            chunk_data = await text_chunks_db.get_by_id(c_id)
            # Only store valid data
            if chunk_data is not None and "content" in chunk_data:
                all_text_units_lookup[c_id] = {
                    "data": chunk_data,
                    "order": index,
                }

    tasks = []
    for index, unit_list in enumerate(text_units):
        for c_id in unit_list:
            tasks.append(fetch_chunk_data(c_id, index))

    await asyncio.gather(*tasks)

    if not all_text_units_lookup:
        logger.warning("No valid text chunks found")
        return []

    all_text_units = [{"id": k, **v} for k, v in all_text_units_lookup.items()]
    all_text_units = sorted(all_text_units, key=lambda x: x["order"])

    # Ensure all text chunks have content
    valid_text_units = [
        t for t in all_text_units if t["data"] is not None and "content" in t["data"]
    ]

    if not valid_text_units:
        logger.warning("No valid text chunks after filtering")
        return []

    logger.debug(f"Found {len(valid_text_units)} relationship-related chunks")

    # Add source type marking and return chunk data
    result_chunks = []
    for t in valid_text_units:
        chunk_data = t["data"].copy()
        chunk_data["source_type"] = "relationship"
        result_chunks.append(chunk_data)

    return result_chunks


async def naive_query(
    query: str,
    chunks_vdb: BaseVectorStorage,
    query_param: QueryParam,
    global_config: dict[str, str],
    hashing_kv: BaseKVStorage | None = None,
    system_prompt: str | None = None,
) -> str | AsyncIterator[str]:
    if query_param.model_func:
        use_model_func = query_param.model_func
    else:
        use_model_func = global_config["llm_model_func"]
        # Apply higher priority (5) to query relation LLM function
        use_model_func = partial(use_model_func, _priority=5)

    # Handle cache
    args_hash = compute_args_hash(query_param.mode, query)
    cached_response, quantized, min_val, max_val = await handle_cache(
        hashing_kv, args_hash, query, query_param.mode, cache_type="query"
    )
    if cached_response is not None:
        return cached_response

    tokenizer: Tokenizer = global_config["tokenizer"]

    chunks = await _get_vector_context(query, chunks_vdb, query_param)

    if chunks is None or len(chunks) == 0:
        return PROMPTS["fail_response"]

    # Calculate dynamic token limit for chunks
    # Get token limits from query_param (with fallback to global_config)
    max_total_tokens = getattr(
        query_param,
        "max_total_tokens",
        global_config.get("max_total_tokens", DEFAULT_MAX_TOTAL_TOKENS),
    )

    # Calculate conversation history tokens
    history_context = ""
    if query_param.conversation_history:
        history_context = get_conversation_turns(
            query_param.conversation_history, query_param.history_turns
        )
    history_tokens = len(tokenizer.encode(history_context)) if history_context else 0

    # Calculate system prompt template tokens (excluding content_data)
    user_prompt = query_param.user_prompt if query_param.user_prompt else ""
    response_type = (
        query_param.response_type
        if query_param.response_type
        else "Multiple Paragraphs"
    )

    # Use the provided system prompt or default
    sys_prompt_template = (
        system_prompt if system_prompt else PROMPTS["naive_rag_response"]
    )

    # Create a sample system prompt with empty content_data to calculate overhead
    sample_sys_prompt = sys_prompt_template.format(
        content_data="",  # Empty for overhead calculation
        response_type=response_type,
        history=history_context,
        user_prompt=user_prompt,
    )
    sys_prompt_template_tokens = len(tokenizer.encode(sample_sys_prompt))

    # Total system prompt overhead = template + query tokens
    query_tokens = len(tokenizer.encode(query))
    sys_prompt_overhead = sys_prompt_template_tokens + query_tokens

    buffer_tokens = 100  # Safety buffer

    # Calculate available tokens for chunks
    used_tokens = sys_prompt_overhead + buffer_tokens
    available_chunk_tokens = max_total_tokens - used_tokens

    logger.debug(
        f"Naive query token allocation - Total: {max_total_tokens}, History: {history_tokens}, SysPrompt: {sys_prompt_overhead}, Buffer: {buffer_tokens}, Available for chunks: {available_chunk_tokens}"
    )

    # Process chunks using unified processing with dynamic token limit
    processed_chunks = await process_chunks_unified(
        query=query,
        chunks=chunks,
        query_param=query_param,
        global_config=global_config,
        source_type="vector",
        chunk_token_limit=available_chunk_tokens,  # Pass dynamic limit
    )

    logger.info(f"Final context: {len(processed_chunks)} chunks")

    # Build text_units_context from processed chunks
    text_units_context = []
    for i, chunk in enumerate(processed_chunks):
        text_units_context.append(
            {
                "id": i + 1,
                "content": chunk["content"],
                "file_path": chunk.get("file_path", "unknown_source"),
            }
        )

    text_units_str = json.dumps(text_units_context, ensure_ascii=False)
    if query_param.only_need_context:
        return f"""
---Document Chunks---

```json
{text_units_str}
```

"""
    # Process conversation history
    history_context = ""
    if query_param.conversation_history:
        history_context = get_conversation_turns(
            query_param.conversation_history, query_param.history_turns
        )

    # Build system prompt
    user_prompt = (
        query_param.user_prompt
        if query_param.user_prompt
        else PROMPTS["DEFAULT_USER_PROMPT"]
    )
    sys_prompt_temp = system_prompt if system_prompt else PROMPTS["naive_rag_response"]
    sys_prompt = sys_prompt_temp.format(
        content_data=text_units_str,
        response_type=query_param.response_type,
        history=history_context,
        user_prompt=user_prompt,
    )

    if query_param.only_need_prompt:
        return sys_prompt

    len_of_prompts = len(tokenizer.encode(query + sys_prompt))
    logger.debug(
        f"[naive_query] Sending to LLM: {len_of_prompts:,} tokens (Query: {len(tokenizer.encode(query))}, System: {len(tokenizer.encode(sys_prompt))})"
    )

    response = await use_model_func(
        query,
        system_prompt=sys_prompt,
        stream=query_param.stream,
    )

    if isinstance(response, str) and len(response) > len(sys_prompt):
        response = (
            response[len(sys_prompt) :]
            .replace(sys_prompt, "")
            .replace("user", "")
            .replace("model", "")
            .replace(query, "")
            .replace("<system>", "")
            .replace("</system>", "")
            .strip()
        )

    if hashing_kv.global_config.get("enable_llm_cache"):
        # Save to cache
        await save_to_cache(
            hashing_kv,
            CacheData(
                args_hash=args_hash,
                content=response,
                prompt=query,
                quantized=quantized,
                min_val=min_val,
                max_val=max_val,
                mode=query_param.mode,
                cache_type="query",
            ),
        )

    return response


# TODO: Deprecated, use user_prompt in QueryParam instead
async def kg_query_with_keywords(
    query: str,
    knowledge_graph_inst: BaseGraphStorage,
    entities_vdb: BaseVectorStorage,
    relationships_vdb: BaseVectorStorage,
    text_chunks_db: BaseKVStorage,
    query_param: QueryParam,
    global_config: dict[str, str],
    hashing_kv: BaseKVStorage | None = None,
    ll_keywords: list[str] = [],
    hl_keywords: list[str] = [],
    chunks_vdb: BaseVectorStorage | None = None,
) -> str | AsyncIterator[str]:
    """
    Refactored kg_query that does NOT extract keywords by itself.
    It expects hl_keywords and ll_keywords to be set in query_param, or defaults to empty.
    Then it uses those to build context and produce a final LLM response.
    """
    if query_param.model_func:
        use_model_func = query_param.model_func
    else:
        use_model_func = global_config["llm_model_func"]
        # Apply higher priority (5) to query relation LLM function
        use_model_func = partial(use_model_func, _priority=5)

    args_hash = compute_args_hash(query_param.mode, query)
    cached_response, quantized, min_val, max_val = await handle_cache(
        hashing_kv, args_hash, query, query_param.mode, cache_type="query"
    )
    if cached_response is not None:
        return cached_response

    # If neither has any keywords, you could handle that logic here.
    if not hl_keywords and not ll_keywords:
        logger.warning(
            "No keywords found in query_param. Could default to global mode or fail."
        )
        return PROMPTS["fail_response"]
    if not ll_keywords and query_param.mode in ["local", "hybrid"]:
        logger.warning("low_level_keywords is empty, switching to global mode.")
        query_param.mode = "global"
    if not hl_keywords and query_param.mode in ["global", "hybrid"]:
        logger.warning("high_level_keywords is empty, switching to local mode.")
        query_param.mode = "local"

    ll_keywords_str = ", ".join(ll_keywords) if ll_keywords else ""
    hl_keywords_str = ", ".join(hl_keywords) if hl_keywords else ""

    context = await _build_query_context(
        query,
        ll_keywords_str,
        hl_keywords_str,
        knowledge_graph_inst,
        entities_vdb,
        relationships_vdb,
        text_chunks_db,
        query_param,
        chunks_vdb=chunks_vdb,
    )
    if not context:
        return PROMPTS["fail_response"]

    if query_param.only_need_context:
        return context

    # Process conversation history
    history_context = ""
    if query_param.conversation_history:
        history_context = get_conversation_turns(
            query_param.conversation_history, query_param.history_turns
        )

    sys_prompt_temp = PROMPTS["rag_response"]
    sys_prompt = sys_prompt_temp.format(
        context_data=context,
        response_type=query_param.response_type,
        history=history_context,
    )

    if query_param.only_need_prompt:
        return sys_prompt

    tokenizer: Tokenizer = global_config["tokenizer"]
    len_of_prompts = len(tokenizer.encode(query + sys_prompt))
    logger.debug(
        f"[kg_query_with_keywords] Sending to LLM: {len_of_prompts:,} tokens (Query: {len(tokenizer.encode(query))}, System: {len(tokenizer.encode(sys_prompt))})"
    )

    # 6. Generate response
    response = await use_model_func(
        query,
        system_prompt=sys_prompt,
        stream=query_param.stream,
    )

    # Clean up response content
    if isinstance(response, str) and len(response) > len(sys_prompt):
        response = (
            response.replace(sys_prompt, "")
            .replace("user", "")
            .replace("model", "")
            .replace(query, "")
            .replace("<system>", "")
            .replace("</system>", "")
            .strip()
        )

        if hashing_kv.global_config.get("enable_llm_cache"):
            await save_to_cache(
                hashing_kv,
                CacheData(
                    args_hash=args_hash,
                    content=response,
                    prompt=query,
                    quantized=quantized,
                    min_val=min_val,
                    max_val=max_val,
                    mode=query_param.mode,
                    cache_type="query",
                ),
            )

    return response


# TODO: Deprecated, use user_prompt in QueryParam instead
async def query_with_keywords(
    query: str,
    prompt: str,
    param: QueryParam,
    knowledge_graph_inst: BaseGraphStorage,
    entities_vdb: BaseVectorStorage,
    relationships_vdb: BaseVectorStorage,
    chunks_vdb: BaseVectorStorage,
    text_chunks_db: BaseKVStorage,
    global_config: dict[str, str],
    hashing_kv: BaseKVStorage | None = None,
) -> str | AsyncIterator[str]:
    """
    Extract keywords from the query and then use them for retrieving information.

    1. Extracts high-level and low-level keywords from the query
    2. Formats the query with the extracted keywords and prompt
    3. Uses the appropriate query method based on param.mode

    Args:
        query: The user's query
        prompt: Additional prompt to prepend to the query
        param: Query parameters
        knowledge_graph_inst: Knowledge graph storage
        entities_vdb: Entities vector database
        relationships_vdb: Relationships vector database
        chunks_vdb: Document chunks vector database
        text_chunks_db: Text chunks storage
        global_config: Global configuration
        hashing_kv: Cache storage

    Returns:
        Query response or async iterator
    """
    # Extract keywords
    hl_keywords, ll_keywords = await get_keywords_from_query(
        query=query,
        query_param=param,
        global_config=global_config,
        hashing_kv=hashing_kv,
    )

    # Create a new string with the prompt and the keywords
    keywords_str = ", ".join(ll_keywords + hl_keywords)
    formatted_question = (
        f"{prompt}\n\n### Keywords\n\n{keywords_str}\n\n### Query\n\n{query}"
    )

    # Use appropriate query method based on mode
    if param.mode in ["local", "global", "hybrid", "mix"]:
        return await kg_query_with_keywords(
            formatted_question,
            knowledge_graph_inst,
            entities_vdb,
            relationships_vdb,
            text_chunks_db,
            param,
            global_config,
            hashing_kv=hashing_kv,
            hl_keywords=hl_keywords,
            ll_keywords=ll_keywords,
            chunks_vdb=chunks_vdb,
        )
    elif param.mode == "naive":
        return await naive_query(
            formatted_question,
            chunks_vdb,
            text_chunks_db,
            param,
            global_config,
            hashing_kv=hashing_kv,
        )
    else:
        raise ValueError(f"Unknown mode {param.mode}")


async def apply_rerank_if_enabled(
    query: str,
    retrieved_docs: list[dict],
    global_config: dict,
    enable_rerank: bool = True,
    top_k: int = None,
) -> list[dict]:
    """
    Apply reranking to retrieved documents if rerank is enabled.

    Args:
        query: The search query
        retrieved_docs: List of retrieved documents
        global_config: Global configuration containing rerank settings
        enable_rerank: Whether to enable reranking from query parameter
        top_k: Number of top documents to return after reranking

    Returns:
        Reranked documents if rerank is enabled, otherwise original documents
    """
    if not enable_rerank or not retrieved_docs:
        return retrieved_docs

    rerank_func = global_config.get("rerank_model_func")
    if not rerank_func:
        logger.warning(
            "Rerank is enabled but no rerank model is configured. Please set up a rerank model or set enable_rerank=False in query parameters."
        )
        return retrieved_docs

    try:
        logger.debug(
            f"Applying rerank to {len(retrieved_docs)} documents, returning top {top_k}"
        )

        # Apply reranking - let rerank_model_func handle top_k internally
        reranked_docs = await rerank_func(
            query=query,
            documents=retrieved_docs,
            top_k=top_k,
        )
        if reranked_docs and len(reranked_docs) > 0:
            if len(reranked_docs) > top_k:
                reranked_docs = reranked_docs[:top_k]
            logger.info(
                f"Successfully reranked {len(retrieved_docs)} documents to {len(reranked_docs)}"
            )
            return reranked_docs
        else:
            logger.warning("Rerank returned empty results, using original documents")
            return retrieved_docs

    except Exception as e:
        logger.error(f"Error during reranking: {e}, using original documents")
        return retrieved_docs


async def process_chunks_unified(
    query: str,
    chunks: list[dict],
    query_param: QueryParam,
    global_config: dict,
    source_type: str = "mixed",
    chunk_token_limit: int = None,  # Add parameter for dynamic token limit
) -> list[dict]:
    """
    Unified processing for text chunks: deduplication, chunk_top_k limiting, reranking, and token truncation.

    Args:
        query: Search query for reranking
        chunks: List of text chunks to process
        query_param: Query parameters containing configuration
        global_config: Global configuration dictionary
        source_type: Source type for logging ("vector", "entity", "relationship", "mixed")
        chunk_token_limit: Dynamic token limit for chunks (if None, uses default)

    Returns:
        Processed and filtered list of text chunks
    """
    if not chunks:
        return []

    # 1. Deduplication based on content
    seen_content = set()
    unique_chunks = []
    for chunk in chunks:
        content = chunk.get("content", "")
        if content and content not in seen_content:
            seen_content.add(content)
            unique_chunks.append(chunk)

    logger.debug(
        f"Deduplication: {len(unique_chunks)} chunks (original: {len(chunks)})"
    )

    # 2. Apply reranking if enabled and query is provided
    if query_param.enable_rerank and query and unique_chunks:
        rerank_top_k = query_param.chunk_top_k or len(unique_chunks)
        unique_chunks = await apply_rerank_if_enabled(
            query=query,
            retrieved_docs=unique_chunks,
            global_config=global_config,
            enable_rerank=query_param.enable_rerank,
            top_k=rerank_top_k,
        )
        logger.debug(f"Rerank: {len(unique_chunks)} chunks (source: {source_type})")

    # 3. Apply chunk_top_k limiting if specified
    if query_param.chunk_top_k is not None and query_param.chunk_top_k > 0:
        if len(unique_chunks) > query_param.chunk_top_k:
            unique_chunks = unique_chunks[: query_param.chunk_top_k]
            logger.debug(
                f"Chunk top-k limiting: kept {len(unique_chunks)} chunks (chunk_top_k={query_param.chunk_top_k})"
            )

    # 4. Token-based final truncation
    tokenizer = global_config.get("tokenizer")
    if tokenizer and unique_chunks:
        # Set default chunk_token_limit if not provided
        if chunk_token_limit is None:
            # Get default from query_param or global_config
            chunk_token_limit = getattr(
                query_param,
                "max_total_tokens",
                global_config.get("MAX_TOTAL_TOKENS", 32000),
            )

        original_count = len(unique_chunks)
        unique_chunks = truncate_list_by_token_size(
            unique_chunks,
            key=lambda x: x.get("content", ""),
            max_token_size=chunk_token_limit,
            tokenizer=tokenizer,
        )
        logger.debug(
            f"Token truncation: {len(unique_chunks)} chunks from {original_count} "
            f"(chunk available tokens: {chunk_token_limit}, source: {source_type})"
        )

    return unique_chunks<|MERGE_RESOLUTION|>--- conflicted
+++ resolved
@@ -1284,11 +1284,7 @@
                             "content": f"{edge_data['src_id']}\t{edge_data['tgt_id']}\n{edge_data['keywords']}\n{edge_data['description']}",
                             "source_id": edge_data["source_id"],
                             "file_path": edge_data.get("file_path", "unknown_source"),
-<<<<<<< HEAD
-                            "weight": 0,
-=======
                             "weight": edge_data.get("weight", 1.0),
->>>>>>> 30e5aac6
                         }
                     }
                     await relationships_vdb.upsert(data_for_vdb)
